--- conflicted
+++ resolved
@@ -30,38 +30,7 @@
 #include "libavutil/avutil.h"
 #include "libavutil/log.h"
 #include "libavutil/pixfmt.h"
-<<<<<<< HEAD
-
-#define LIBSWSCALE_VERSION_MAJOR 2
-#define LIBSWSCALE_VERSION_MINOR 1
-#define LIBSWSCALE_VERSION_MICRO 100
-
-#define LIBSWSCALE_VERSION_INT  AV_VERSION_INT(LIBSWSCALE_VERSION_MAJOR, \
-                                               LIBSWSCALE_VERSION_MINOR, \
-                                               LIBSWSCALE_VERSION_MICRO)
-#define LIBSWSCALE_VERSION      AV_VERSION(LIBSWSCALE_VERSION_MAJOR, \
-                                           LIBSWSCALE_VERSION_MINOR, \
-                                           LIBSWSCALE_VERSION_MICRO)
-#define LIBSWSCALE_BUILD        LIBSWSCALE_VERSION_INT
-
-#define LIBSWSCALE_IDENT        "SwS" AV_STRINGIFY(LIBSWSCALE_VERSION)
-
-/**
- * Those FF_API_* defines are not part of public API.
- * They may change, break or disappear at any time.
- */
-#ifndef FF_API_SWS_GETCONTEXT
-#define FF_API_SWS_GETCONTEXT  (LIBSWSCALE_VERSION_MAJOR < 3)
-#endif
-#ifndef FF_API_SWS_CPU_CAPS
-#define FF_API_SWS_CPU_CAPS    (LIBSWSCALE_VERSION_MAJOR < 3)
-#endif
-#ifndef FF_API_SWS_FORMAT_NAME
-#define FF_API_SWS_FORMAT_NAME  (LIBSWSCALE_VERSION_MAJOR < 3)
-#endif
-=======
 #include "version.h"
->>>>>>> 7c29377b
 
 /**
  * Return the LIBSWSCALE_VERSION_INT constant.
