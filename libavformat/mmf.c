/*
 * Yamaha SMAF format
 * Copyright (c) 2005 Vidar Madsen
 *
 * This file is part of FFmpeg.
 *
 * FFmpeg is free software; you can redistribute it and/or
 * modify it under the terms of the GNU Lesser General Public
 * License as published by the Free Software Foundation; either
 * version 2.1 of the License, or (at your option) any later version.
 *
 * FFmpeg is distributed in the hope that it will be useful,
 * but WITHOUT ANY WARRANTY; without even the implied warranty of
 * MERCHANTABILITY or FITNESS FOR A PARTICULAR PURPOSE.  See the GNU
 * Lesser General Public License for more details.
 *
 * You should have received a copy of the GNU Lesser General Public
 * License along with FFmpeg; if not, write to the Free Software
 * Foundation, Inc., 51 Franklin Street, Fifth Floor, Boston, MA 02110-1301 USA
 */

#include "libavutil/channel_layout.h"
#include "avformat.h"
#include "avio_internal.h"
#include "internal.h"
#include "pcm.h"
#include "rawenc.h"
#include "riff.h"

typedef struct {
    int64_t atrpos, atsqpos, awapos;
    int64_t data_end;
    int stereo;
} MMFContext;

static const int mmf_rates[] = { 4000, 8000, 11025, 22050, 44100 };

static int mmf_rate(int code)
{
    if ((code < 0) || (code > 4))
        return -1;
    return mmf_rates[code];
}

#if CONFIG_MMF_MUXER
static int mmf_rate_code(int rate)
{
    int i;
    for (i = 0; i < 5; i++)
        if (mmf_rates[i] == rate)
            return i;
    return -1;
}

/* Copy of end_tag() from avienc.c, but for big-endian chunk size */
static void end_tag_be(AVIOContext *pb, int64_t start)
{
    int64_t pos;

    pos = avio_tell(pb);
    avio_seek(pb, start - 4, SEEK_SET);
    avio_wb32(pb, (uint32_t)(pos - start));
    avio_seek(pb, pos, SEEK_SET);
}

static int mmf_write_header(AVFormatContext *s)
{
    MMFContext *mmf = s->priv_data;
    AVIOContext *pb = s->pb;
    int64_t pos;
    int rate;
    const char *version = s->streams[0]->codec->flags & CODEC_FLAG_BITEXACT ?
                          "VN:Lavf," :
                          "VN:"LIBAVFORMAT_IDENT",";

    rate = mmf_rate_code(s->streams[0]->codec->sample_rate);
    if (rate < 0) {
        av_log(s, AV_LOG_ERROR, "Unsupported sample rate %d, supported are 4000, 8000, 11025, 22050 and 44100\n",
               s->streams[0]->codec->sample_rate);
        return AVERROR(EINVAL);
    }

    mmf->stereo = s->streams[0]->codec->channels > 1;
    if (mmf->stereo &&
        s->streams[0]->codec->strict_std_compliance > FF_COMPLIANCE_EXPERIMENTAL) {
        av_log(s, AV_LOG_ERROR, "Yamaha SMAF stereo is experimental, "
               "add '-strict %d' if you want to use it.\n",
               FF_COMPLIANCE_EXPERIMENTAL);
        return AVERROR(EINVAL);
    }

    ffio_wfourcc(pb, "MMMD");
    avio_wb32(pb, 0);
    pos = ff_start_tag(pb, "CNTI");
    avio_w8(pb, 0); /* class */
    avio_w8(pb, 1); /* type */
    avio_w8(pb, 1); /* code type */
    avio_w8(pb, 0); /* status */
    avio_w8(pb, 0); /* counts */
    end_tag_be(pb, pos);
<<<<<<< HEAD
    pos = ff_start_tag(pb, "OPDA");
    avio_write(pb, version, strlen(version)); /* metadata ("ST:songtitle,VN:version,...") */
=======

    pos = ff_start_tag(pb, "OPDA");
    avio_write(pb, "VN:libavcodec,", sizeof("VN:libavcodec,") -1); /* metadata ("ST:songtitle,VN:version,...") */
>>>>>>> 7cbc4cb4
    end_tag_be(pb, pos);

    avio_write(pb, "ATR\x00", 4);
    avio_wb32(pb, 0);
    mmf->atrpos = avio_tell(pb);
    avio_w8(pb, 0); /* format type */
    avio_w8(pb, 0); /* sequence type */
    avio_w8(pb, (mmf->stereo << 7) | (1 << 4) | rate); /* (channel << 7) | (format << 4) | rate */
    avio_w8(pb, 0); /* wave base bit */
    avio_w8(pb, 2); /* time base d */
    avio_w8(pb, 2); /* time base g */

    ffio_wfourcc(pb, "Atsq");
    avio_wb32(pb, 16);
    mmf->atsqpos = avio_tell(pb);
    /* Will be filled on close */
    avio_write(pb, "\x00\x00\x00\x00\x00\x00\x00\x00\x00\x00\x00\x00\x00\x00\x00\x00", 16);

    mmf->awapos = ff_start_tag(pb, "Awa\x01");

    avpriv_set_pts_info(s->streams[0], 64, 1, s->streams[0]->codec->sample_rate);

    avio_flush(pb);

    return 0;
}

/* Write a variable-length symbol */
static void put_varlength(AVIOContext *pb, int val)
{
    if (val < 128)
        avio_w8(pb, val);
    else {
        val -= 128;
        avio_w8(pb, 0x80 | val >> 7);
        avio_w8(pb, 0x7f & val);
    }
}

static int mmf_write_trailer(AVFormatContext *s)
{
    AVIOContext *pb = s->pb;
    MMFContext *mmf = s->priv_data;
    int64_t pos, size;
    int gatetime;

    if (s->pb->seekable) {
        /* Fill in length fields */
        end_tag_be(pb, mmf->awapos);
        end_tag_be(pb, mmf->atrpos);
        end_tag_be(pb, 8);

        pos  = avio_tell(pb);
        size = pos - mmf->awapos;

        /* Fill Atsq chunk */
        avio_seek(pb, mmf->atsqpos, SEEK_SET);

        /* "play wav" */
        avio_w8(pb, 0); /* start time */
        avio_w8(pb, (mmf->stereo << 6) | 1); /* (channel << 6) | wavenum */
        gatetime = size * 500 / s->streams[0]->codec->sample_rate;
        put_varlength(pb, gatetime); /* duration */

        /* "nop" */
        put_varlength(pb, gatetime); /* start time */
        avio_write(pb, "\xff\x00", 2); /* nop */

        /* "end of sequence" */
        avio_write(pb, "\x00\x00\x00\x00", 4);

        avio_seek(pb, pos, SEEK_SET);

        avio_flush(pb);
    }
    return 0;
}
#endif /* CONFIG_MMF_MUXER */

static int mmf_probe(AVProbeData *p)
{
    /* check file header */
    if (p->buf[0] == 'M' && p->buf[1] == 'M' &&
        p->buf[2] == 'M' && p->buf[3] == 'D' &&
        p->buf[8] == 'C' && p->buf[9] == 'N' &&
        p->buf[10] == 'T' && p->buf[11] == 'I')
        return AVPROBE_SCORE_MAX;
    else
        return 0;
}

/* mmf input */
static int mmf_read_header(AVFormatContext *s)
{
    MMFContext *mmf = s->priv_data;
    unsigned int tag;
    AVIOContext *pb = s->pb;
    AVStream *st;
    int64_t size;
    int rate, params;

    tag = avio_rl32(pb);
    if (tag != MKTAG('M', 'M', 'M', 'D'))
        return AVERROR_INVALIDDATA;
    avio_skip(pb, 4); /* file_size */

    /* Skip some unused chunks that may or may not be present */
    for (;; avio_skip(pb, size)) {
        tag  = avio_rl32(pb);
        size = avio_rb32(pb);
        if (tag == MKTAG('C', 'N', 'T', 'I'))
            continue;
        if (tag == MKTAG('O', 'P', 'D', 'A'))
            continue;
        break;
    }

    /* Tag = "ATRx", where "x" = track number */
    if ((tag & 0xffffff) == MKTAG('M', 'T', 'R', 0)) {
        av_log(s, AV_LOG_ERROR, "MIDI like format found, unsupported\n");
        return AVERROR_PATCHWELCOME;
    }
    if ((tag & 0xffffff) != MKTAG('A', 'T', 'R', 0)) {
        av_log(s, AV_LOG_ERROR, "Unsupported SMAF chunk %08x\n", tag);
        return AVERROR_PATCHWELCOME;
    }

    avio_r8(pb); /* format type */
    avio_r8(pb); /* sequence type */
    params = avio_r8(pb); /* (channel << 7) | (format << 4) | rate */
    rate   = mmf_rate(params & 0x0f);
    if (rate < 0) {
        av_log(s, AV_LOG_ERROR, "Invalid sample rate\n");
        return AVERROR_INVALIDDATA;
    }
    avio_r8(pb); /* wave base bit */
    avio_r8(pb); /* time base d */
    avio_r8(pb); /* time base g */

    /* Skip some unused chunks that may or may not be present */
    for (;; avio_skip(pb, size)) {
        tag  = avio_rl32(pb);
        size = avio_rb32(pb);
        if (tag == MKTAG('A', 't', 's', 'q'))
            continue;
        if (tag == MKTAG('A', 's', 'p', 'I'))
            continue;
        break;
    }

    /* Make sure it's followed by an Awa chunk, aka wave data */
    if ((tag & 0xffffff) != MKTAG('A', 'w', 'a', 0)) {
        av_log(s, AV_LOG_ERROR, "Unexpected SMAF chunk %08x\n", tag);
        return AVERROR_INVALIDDATA;
    }
    mmf->data_end = avio_tell(pb) + size;

    st = avformat_new_stream(s, NULL);
    if (!st)
        return AVERROR(ENOMEM);

    st->codec->codec_type            = AVMEDIA_TYPE_AUDIO;
    st->codec->codec_id              = AV_CODEC_ID_ADPCM_YAMAHA;
    st->codec->sample_rate           = rate;
    st->codec->channels              = (params >> 7) + 1;
    st->codec->channel_layout        = params >> 7 ? AV_CH_LAYOUT_STEREO : AV_CH_LAYOUT_MONO;
    st->codec->bits_per_coded_sample = 4;
    st->codec->bit_rate              = st->codec->sample_rate *
                                       st->codec->bits_per_coded_sample;

    avpriv_set_pts_info(st, 64, 1, st->codec->sample_rate);

    return 0;
}

#define MAX_SIZE 4096

static int mmf_read_packet(AVFormatContext *s, AVPacket *pkt)
{
    MMFContext *mmf = s->priv_data;
    int64_t left, size;
    int ret;

    left = mmf->data_end - avio_tell(s->pb);
    size = FFMIN(left, MAX_SIZE);
    if (url_feof(s->pb) || size <= 0)
        return AVERROR_EOF;

    ret = av_get_packet(s->pb, pkt, size);
    if (ret < 0)
        return ret;

    pkt->stream_index = 0;

    return ret;
}

#if CONFIG_MMF_DEMUXER
AVInputFormat ff_mmf_demuxer = {
    .name           = "mmf",
    .long_name      = NULL_IF_CONFIG_SMALL("Yamaha SMAF"),
    .priv_data_size = sizeof(MMFContext),
    .read_probe     = mmf_probe,
    .read_header    = mmf_read_header,
    .read_packet    = mmf_read_packet,
    .flags          = AVFMT_GENERIC_INDEX,
};
#endif

#if CONFIG_MMF_MUXER
AVOutputFormat ff_mmf_muxer = {
    .name           = "mmf",
    .long_name      = NULL_IF_CONFIG_SMALL("Yamaha SMAF"),
    .mime_type      = "application/vnd.smaf",
    .extensions     = "mmf",
    .priv_data_size = sizeof(MMFContext),
    .audio_codec    = AV_CODEC_ID_ADPCM_YAMAHA,
    .video_codec    = AV_CODEC_ID_NONE,
    .write_header   = mmf_write_header,
    .write_packet   = ff_raw_write_packet,
    .write_trailer  = mmf_write_trailer,
};
#endif<|MERGE_RESOLUTION|>--- conflicted
+++ resolved
@@ -98,14 +98,9 @@
     avio_w8(pb, 0); /* status */
     avio_w8(pb, 0); /* counts */
     end_tag_be(pb, pos);
-<<<<<<< HEAD
+
     pos = ff_start_tag(pb, "OPDA");
     avio_write(pb, version, strlen(version)); /* metadata ("ST:songtitle,VN:version,...") */
-=======
-
-    pos = ff_start_tag(pb, "OPDA");
-    avio_write(pb, "VN:libavcodec,", sizeof("VN:libavcodec,") -1); /* metadata ("ST:songtitle,VN:version,...") */
->>>>>>> 7cbc4cb4
     end_tag_be(pb, pos);
 
     avio_write(pb, "ATR\x00", 4);
