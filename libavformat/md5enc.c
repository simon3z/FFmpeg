/*
 * MD5 encoder (for codec/format testing)
 * Copyright (c) 2009 Reimar Döffinger, based on crcenc (c) 2002 Fabrice Bellard
 *
 * This file is part of FFmpeg.
 *
 * FFmpeg is free software; you can redistribute it and/or
 * modify it under the terms of the GNU Lesser General Public
 * License as published by the Free Software Foundation; either
 * version 2.1 of the License, or (at your option) any later version.
 *
 * FFmpeg is distributed in the hope that it will be useful,
 * but WITHOUT ANY WARRANTY; without even the implied warranty of
 * MERCHANTABILITY or FITNESS FOR A PARTICULAR PURPOSE.  See the GNU
 * Lesser General Public License for more details.
 *
 * You should have received a copy of the GNU Lesser General Public
 * License along with FFmpeg; if not, write to the Free Software
 * Foundation, Inc., 51 Franklin Street, Fifth Floor, Boston, MA 02110-1301 USA
 */

#include "libavutil/md5.h"
#include "avformat.h"
#include "internal.h"

struct MD5Context {
    struct AVMD5 *md5;
};

static void md5_finish(struct AVFormatContext *s, char *buf)
{
    struct MD5Context *c = s->priv_data;
    uint8_t md5[16];
    int i, offset = strlen(buf);
    av_md5_final(c->md5, md5);
    for (i = 0; i < sizeof(md5); i++) {
        snprintf(buf + offset, 3, "%02"PRIx8, md5[i]);
        offset += 2;
    }
    buf[offset] = '\n';
    buf[offset+1] = 0;

    avio_write(s->pb, buf, strlen(buf));
    avio_flush(s->pb);
}

#if CONFIG_MD5_MUXER
static int write_header(struct AVFormatContext *s)
{
    struct MD5Context *c = s->priv_data;
    c->md5 = av_md5_alloc();
    if (!c->md5)
        return AVERROR(ENOMEM);
    av_md5_init(c->md5);
    return 0;
}

static int write_packet(struct AVFormatContext *s, AVPacket *pkt)
{
    struct MD5Context *c = s->priv_data;
    av_md5_update(c->md5, pkt->data, pkt->size);
    return 0;
}

static int write_trailer(struct AVFormatContext *s)
{
    struct MD5Context *c = s->priv_data;
    char buf[64] = "MD5=";

    md5_finish(s, buf);

    av_freep(&c->md5);
    return 0;
}

AVOutputFormat ff_md5_muxer = {
    .name              = "md5",
    .long_name         = NULL_IF_CONFIG_SMALL("MD5 testing"),
<<<<<<< HEAD
    .priv_data_size    = PRIVSIZE,
=======
    .extensions        = "",
    .priv_data_size    = sizeof(struct MD5Context),
>>>>>>> b7f1010c
    .audio_codec       = AV_CODEC_ID_PCM_S16LE,
    .video_codec       = AV_CODEC_ID_RAWVIDEO,
    .write_header      = write_header,
    .write_packet      = write_packet,
    .write_trailer     = write_trailer,
    .flags             = AVFMT_NOTIMESTAMPS,
};
#endif

#if CONFIG_FRAMEMD5_MUXER
static int framemd5_write_header(struct AVFormatContext *s)
{
    struct MD5Context *c = s->priv_data;
    c->md5 = av_md5_alloc();
    if (!c->md5)
        return AVERROR(ENOMEM);
    return ff_framehash_write_header(s);
}

static int framemd5_write_packet(struct AVFormatContext *s, AVPacket *pkt)
{
    struct MD5Context *c = s->priv_data;
    char buf[256];
    av_md5_init(c->md5);
    av_md5_update(c->md5, pkt->data, pkt->size);

    snprintf(buf, sizeof(buf) - 64, "%d, %10"PRId64", %10"PRId64", %8d, %8d, ",
             pkt->stream_index, pkt->dts, pkt->pts, pkt->duration, pkt->size);
    md5_finish(s, buf);
    return 0;
}

static int framemd5_write_trailer(struct AVFormatContext *s)
{
    struct MD5Context *c = s->priv_data;
    av_freep(&c->md5);
    return 0;
}

AVOutputFormat ff_framemd5_muxer = {
    .name              = "framemd5",
    .long_name         = NULL_IF_CONFIG_SMALL("Per-frame MD5 testing"),
<<<<<<< HEAD
    .priv_data_size    = PRIVSIZE,
=======
    .extensions        = "",
    .priv_data_size    = sizeof(struct MD5Context),
>>>>>>> b7f1010c
    .audio_codec       = AV_CODEC_ID_PCM_S16LE,
    .video_codec       = AV_CODEC_ID_RAWVIDEO,
    .write_header      = framemd5_write_header,
    .write_packet      = framemd5_write_packet,
    .write_trailer     = framemd5_write_trailer,
    .flags             = AVFMT_VARIABLE_FPS | AVFMT_TS_NONSTRICT,
};
#endif<|MERGE_RESOLUTION|>--- conflicted
+++ resolved
@@ -76,12 +76,7 @@
 AVOutputFormat ff_md5_muxer = {
     .name              = "md5",
     .long_name         = NULL_IF_CONFIG_SMALL("MD5 testing"),
-<<<<<<< HEAD
-    .priv_data_size    = PRIVSIZE,
-=======
-    .extensions        = "",
     .priv_data_size    = sizeof(struct MD5Context),
->>>>>>> b7f1010c
     .audio_codec       = AV_CODEC_ID_PCM_S16LE,
     .video_codec       = AV_CODEC_ID_RAWVIDEO,
     .write_header      = write_header,
@@ -124,12 +119,7 @@
 AVOutputFormat ff_framemd5_muxer = {
     .name              = "framemd5",
     .long_name         = NULL_IF_CONFIG_SMALL("Per-frame MD5 testing"),
-<<<<<<< HEAD
-    .priv_data_size    = PRIVSIZE,
-=======
-    .extensions        = "",
     .priv_data_size    = sizeof(struct MD5Context),
->>>>>>> b7f1010c
     .audio_codec       = AV_CODEC_ID_PCM_S16LE,
     .video_codec       = AV_CODEC_ID_RAWVIDEO,
     .write_header      = framemd5_write_header,
