/*
 * (c) 2001 Fabrice Bellard
 *     2007 Marc Hoffman <marc.hoffman@analog.com>
 *
 * This file is part of FFmpeg.
 *
 * FFmpeg is free software; you can redistribute it and/or
 * modify it under the terms of the GNU Lesser General Public
 * License as published by the Free Software Foundation; either
 * version 2.1 of the License, or (at your option) any later version.
 *
 * FFmpeg is distributed in the hope that it will be useful,
 * but WITHOUT ANY WARRANTY; without even the implied warranty of
 * MERCHANTABILITY or FITNESS FOR A PARTICULAR PURPOSE.  See the GNU
 * Lesser General Public License for more details.
 *
 * You should have received a copy of the GNU Lesser General Public
 * License along with FFmpeg; if not, write to the Free Software
 * Foundation, Inc., 51 Franklin Street, Fifth Floor, Boston, MA 02110-1301 USA
 */

/**
 * @file
 * DCT test (c) 2001 Fabrice Bellard
 * Started from sample code by Juan J. Sierralta P.
 */

#include <stdlib.h>
#include <stdio.h>
#include <string.h>
#include <sys/time.h>
#include <unistd.h>
#include <math.h>

#include "libavutil/cpu.h"
#include "libavutil/common.h"
#include "libavutil/lfg.h"

#include "simple_idct.h"
#include "aandcttab.h"
#include "faandct.h"
#include "faanidct.h"
#include "x86/idct_xvid.h"
#include "dctref.h"

#undef printf

void ff_mmx_idct(DCTELEM *data);
void ff_mmxext_idct(DCTELEM *data);

void odivx_idct_c(short *block);

// BFIN
void ff_bfin_idct(DCTELEM *block);
void ff_bfin_fdct(DCTELEM *block);

// ALTIVEC
void fdct_altivec(DCTELEM *block);
//void idct_altivec(DCTELEM *block);?? no routine

// ARM
void ff_j_rev_dct_arm(DCTELEM *data);
void ff_simple_idct_arm(DCTELEM *data);
void ff_simple_idct_armv5te(DCTELEM *data);
void ff_simple_idct_armv6(DCTELEM *data);
void ff_simple_idct_neon(DCTELEM *data);

void ff_simple_idct_axp(DCTELEM *data);

struct algo {
    const char *name;
    void (*func)(DCTELEM *block);
    enum formattag { NO_PERM, MMX_PERM, MMX_SIMPLE_PERM, SCALE_PERM,
                     SSE2_PERM, PARTTRANS_PERM } format;
    int mm_support;
    int nonspec;
};

#ifndef FAAN_POSTSCALE
#define FAAN_SCALE SCALE_PERM
#else
#define FAAN_SCALE NO_PERM
#endif

static int cpu_flags;

static const struct algo fdct_tab[] = {
    { "REF-DBL",        ff_ref_fdct,           NO_PERM    },
    { "FAAN",           ff_faandct,            FAAN_SCALE },
    { "IJG-AAN-INT",    fdct_ifast,            SCALE_PERM },
    { "IJG-LLM-INT",    ff_jpeg_fdct_islow,    NO_PERM    },

#if HAVE_MMX
    { "MMX",            ff_fdct_mmx,           NO_PERM,   AV_CPU_FLAG_MMX     },
    { "MMX2",           ff_fdct_mmx2,          NO_PERM,   AV_CPU_FLAG_MMX2    },
    { "SSE2",           ff_fdct_sse2,          NO_PERM,   AV_CPU_FLAG_SSE2    },
#endif

#if HAVE_ALTIVEC
    { "altivecfdct",    fdct_altivec,          NO_PERM,   AV_CPU_FLAG_ALTIVEC },
#endif

#if ARCH_BFIN
    { "BFINfdct",       ff_bfin_fdct,          NO_PERM  },
#endif

    { 0 }
};

static const struct algo idct_tab[] = {
    { "FAANI",          ff_faanidct,           NO_PERM  },
    { "REF-DBL",        ff_ref_idct,           NO_PERM  },
    { "INT",            j_rev_dct,             MMX_PERM },
    { "SIMPLE-C",       ff_simple_idct,        NO_PERM  },

#if HAVE_MMX
#if CONFIG_GPL
    { "LIBMPEG2-MMX",   ff_mmx_idct,           MMX_PERM,  AV_CPU_FLAG_MMX,  1 },
    { "LIBMPEG2-MMX2",  ff_mmxext_idct,        MMX_PERM,  AV_CPU_FLAG_MMX2, 1 },
#endif
    { "SIMPLE-MMX",     ff_simple_idct_mmx,  MMX_SIMPLE_PERM, AV_CPU_FLAG_MMX },
    { "XVID-MMX",       ff_idct_xvid_mmx,      NO_PERM,   AV_CPU_FLAG_MMX,  1 },
    { "XVID-MMX2",      ff_idct_xvid_mmx2,     NO_PERM,   AV_CPU_FLAG_MMX2, 1 },
    { "XVID-SSE2",      ff_idct_xvid_sse2,     SSE2_PERM, AV_CPU_FLAG_SSE2, 1 },
#endif

#if ARCH_BFIN
    { "BFINidct",       ff_bfin_idct,          NO_PERM  },
#endif

#if ARCH_ARM
    { "SIMPLE-ARM",     ff_simple_idct_arm,    NO_PERM  },
    { "INT-ARM",        ff_j_rev_dct_arm,      MMX_PERM },
#endif
#if HAVE_ARMV5TE
    { "SIMPLE-ARMV5TE", ff_simple_idct_armv5te,NO_PERM  },
#endif
#if HAVE_ARMV6
    { "SIMPLE-ARMV6",   ff_simple_idct_armv6,  MMX_PERM },
#endif
#if HAVE_NEON
    { "SIMPLE-NEON",    ff_simple_idct_neon,   PARTTRANS_PERM },
#endif

#if ARCH_ALPHA
    { "SIMPLE-ALPHA",   ff_simple_idct_axp,    NO_PERM },
#endif

    { 0 }
};

#define AANSCALE_BITS 12

uint8_t cropTbl[256 + 2 * MAX_NEG_CROP];

static int64_t gettime(void)
{
    struct timeval tv;
    gettimeofday(&tv, NULL);
    return (int64_t)tv.tv_sec * 1000000 + tv.tv_usec;
}

#define NB_ITS 20000
#define NB_ITS_SPEED 50000

static short idct_mmx_perm[64];

static short idct_simple_mmx_perm[64] = {
    0x00, 0x08, 0x04, 0x09, 0x01, 0x0C, 0x05, 0x0D,
    0x10, 0x18, 0x14, 0x19, 0x11, 0x1C, 0x15, 0x1D,
    0x20, 0x28, 0x24, 0x29, 0x21, 0x2C, 0x25, 0x2D,
    0x12, 0x1A, 0x16, 0x1B, 0x13, 0x1E, 0x17, 0x1F,
    0x02, 0x0A, 0x06, 0x0B, 0x03, 0x0E, 0x07, 0x0F,
    0x30, 0x38, 0x34, 0x39, 0x31, 0x3C, 0x35, 0x3D,
    0x22, 0x2A, 0x26, 0x2B, 0x23, 0x2E, 0x27, 0x2F,
    0x32, 0x3A, 0x36, 0x3B, 0x33, 0x3E, 0x37, 0x3F,
};

static const uint8_t idct_sse2_row_perm[8] = { 0, 4, 1, 5, 2, 6, 3, 7 };

static void idct_mmx_init(void)
{
    int i;

    /* the mmx/mmxext idct uses a reordered input, so we patch scan tables */
    for (i = 0; i < 64; i++) {
        idct_mmx_perm[i] = (i & 0x38) | ((i & 6) >> 1) | ((i & 1) << 2);
    }
}

DECLARE_ALIGNED(16, static DCTELEM, block)[64];
DECLARE_ALIGNED(8,  static DCTELEM, block1)[64];
DECLARE_ALIGNED(8,  static DCTELEM, block_org)[64];

static inline void mmx_emms(void)
{
#if HAVE_MMX
    if (cpu_flags & AV_CPU_FLAG_MMX)
        __asm__ volatile ("emms\n\t");
#endif
}

<<<<<<< HEAD
static void dct_error(const char *name, int is_idct,
               void (*fdct_func)(DCTELEM *block),
               void (*fdct_ref)(DCTELEM *block), int form, int test, const int bits)
=======
static int dct_error(const struct algo *dct, int test, int is_idct, int speed)
>>>>>>> 3824ef08
{
    void (*ref)(DCTELEM *block) = is_idct ? ff_ref_idct : ff_ref_fdct;
    int it, i, scale;
    int err_inf, v;
    int64_t err2, ti, ti1, it1, err_sum = 0;
    int64_t sysErr[64], sysErrMax = 0;
    int maxout = 0;
    int blockSumErrMax = 0, blockSumErr;
    AVLFG prng;
<<<<<<< HEAD
    const int vals=1<<bits;
=======
    double omse, ome;
    int spec_err;
>>>>>>> 3824ef08

    av_lfg_init(&prng, 1);

    err_inf = 0;
    err2 = 0;
    for (i = 0; i < 64; i++)
        sysErr[i] = 0;
    for (it = 0; it < NB_ITS; it++) {
        for (i = 0; i < 64; i++)
            block1[i] = 0;
        switch (test) {
        case 0:
<<<<<<< HEAD
            for(i=0;i<64;i++)
                block1[i] = (av_lfg_get(&prng) % (2*vals)) -vals;
            if (is_idct){
=======
            for (i = 0; i < 64; i++)
                block1[i] = (av_lfg_get(&prng) % 512) - 256;
            if (is_idct) {
>>>>>>> 3824ef08
                ff_ref_fdct(block1);
                for (i = 0; i < 64; i++)
                    block1[i] >>= 3;
            }
<<<<<<< HEAD
        break;
        case 1:{
            int num = av_lfg_get(&prng) % 10 + 1;
            for(i=0;i<num;i++)
                block1[av_lfg_get(&prng) % 64] = av_lfg_get(&prng) % (2*vals) -vals;
        }break;
        case 2:
            block1[0] = av_lfg_get(&prng) % (16*vals) - (8*vals);
            block1[63]= (block1[0]&1)^1;
        break;
=======
            break;
        case 1: {
                int num = av_lfg_get(&prng) % 10 + 1;
                for (i = 0; i < num; i++)
                    block1[av_lfg_get(&prng) % 64] =
                        av_lfg_get(&prng) % 512 - 256;
            }
            break;
        case 2:
            block1[0] = av_lfg_get(&prng) % 4096 - 2048;
            block1[63] = (block1[0] & 1) ^ 1;
            break;
>>>>>>> 3824ef08
        }

        for (i = 0; i < 64; i++)
            block_org[i] = block1[i];

        if (dct->format == MMX_PERM) {
            for (i = 0; i < 64; i++)
                block[idct_mmx_perm[i]] = block1[i];
        } else if (dct->format == MMX_SIMPLE_PERM) {
            for (i = 0; i < 64; i++)
                block[idct_simple_mmx_perm[i]] = block1[i];
        } else if (dct->format == SSE2_PERM) {
            for (i = 0; i < 64; i++)
                block[(i & 0x38) | idct_sse2_row_perm[i & 7]] = block1[i];
        } else if (dct->format == PARTTRANS_PERM) {
            for (i = 0; i < 64; i++)
                block[(i & 0x24) | ((i & 3) << 3) | ((i >> 3) & 3)] = block1[i];
        } else {
            for (i = 0; i < 64; i++)
                block[i] = block1[i];
        }

        dct->func(block);
        mmx_emms();

        if (dct->format == SCALE_PERM) {
            for (i = 0; i < 64; i++) {
                scale = 8 * (1 << (AANSCALE_BITS + 11)) / ff_aanscales[i];
                block[i] = (block[i] * scale) >> AANSCALE_BITS;
            }
        }

        ref(block1);

        blockSumErr = 0;
        for (i = 0; i < 64; i++) {
            int err = block[i] - block1[i];
            err_sum += err;
            v = abs(err);
            if (v > err_inf)
                err_inf = v;
            err2 += v * v;
            sysErr[i] += block[i] - block1[i];
            blockSumErr += v;
            if (abs(block[i]) > maxout)
                maxout = abs(block[i]);
        }
        if (blockSumErrMax < blockSumErr)
            blockSumErrMax = blockSumErr;
    }
    for (i = 0; i < 64; i++)
        sysErrMax = FFMAX(sysErrMax, FFABS(sysErr[i]));

    for (i = 0; i < 64; i++) {
        if (i % 8 == 0)
            printf("\n");
        printf("%7d ", (int) sysErr[i]);
    }
    printf("\n");

    omse = (double) err2 / NB_ITS / 64;
    ome  = (double) err_sum / NB_ITS / 64;

    spec_err = is_idct && (err_inf > 1 || omse > 0.02 || fabs(ome) > 0.0015);

    printf("%s %s: ppe=%d omse=%0.8f ome=%0.8f syserr=%0.8f maxout=%d blockSumErr=%d\n",
           is_idct ? "IDCT" : "DCT", dct->name, err_inf,
           omse, ome, (double) sysErrMax / NB_ITS,
           maxout, blockSumErrMax);

    if (spec_err && !dct->nonspec)
        return 1;

    if (!speed)
        return 0;

    /* speed test */
    for (i = 0; i < 64; i++)
        block1[i] = 0;

    switch (test) {
    case 0:
<<<<<<< HEAD
        for(i=0;i<64;i++)
            block1[i] = av_lfg_get(&prng) % (2*vals) -vals;
        if (is_idct){
=======
        for (i = 0; i < 64; i++)
            block1[i] = av_lfg_get(&prng) % 512 - 256;
        if (is_idct) {
>>>>>>> 3824ef08
            ff_ref_fdct(block1);
            for (i = 0; i < 64; i++)
                block1[i] >>= 3;
        }
        break;
    case 1:
    case 2:
<<<<<<< HEAD
        block1[0] = av_lfg_get(&prng) % (2*vals) -vals;
        block1[1] = av_lfg_get(&prng) % (2*vals) -vals;
        block1[2] = av_lfg_get(&prng) % (2*vals) -vals;
        block1[3] = av_lfg_get(&prng) % (2*vals) -vals;
    }break;
=======
        block1[0] = av_lfg_get(&prng) % 512 - 256;
        block1[1] = av_lfg_get(&prng) % 512 - 256;
        block1[2] = av_lfg_get(&prng) % 512 - 256;
        block1[3] = av_lfg_get(&prng) % 512 - 256;
        break;
>>>>>>> 3824ef08
    }

    if (dct->format == MMX_PERM) {
        for (i = 0; i < 64; i++)
            block[idct_mmx_perm[i]] = block1[i];
    } else if (dct->format == MMX_SIMPLE_PERM) {
        for (i = 0; i < 64; i++)
            block[idct_simple_mmx_perm[i]] = block1[i];
    } else {
        for (i = 0; i < 64; i++)
            block[i] = block1[i];
    }

    ti = gettime();
    it1 = 0;
    do {
        for (it = 0; it < NB_ITS_SPEED; it++) {
            for (i = 0; i < 64; i++)
                block[i] = block1[i];
            dct->func(block);
        }
        it1 += NB_ITS_SPEED;
        ti1 = gettime() - ti;
    } while (ti1 < 1000000);
    mmx_emms();

    printf("%s %s: %0.1f kdct/s\n", is_idct ? "IDCT" : "DCT", dct->name,
           (double) it1 * 1000.0 / (double) ti1);

    return 0;
}

DECLARE_ALIGNED(8, static uint8_t, img_dest)[64];
DECLARE_ALIGNED(8, static uint8_t, img_dest1)[64];

static void idct248_ref(uint8_t *dest, int linesize, int16_t *block)
{
    static int init;
    static double c8[8][8];
    static double c4[4][4];
    double block1[64], block2[64], block3[64];
    double s, sum, v;
    int i, j, k;

    if (!init) {
        init = 1;

        for (i = 0; i < 8; i++) {
            sum = 0;
            for (j = 0; j < 8; j++) {
                s = (i == 0) ? sqrt(1.0 / 8.0) : sqrt(1.0 / 4.0);
                c8[i][j] = s * cos(M_PI * i * (j + 0.5) / 8.0);
                sum += c8[i][j] * c8[i][j];
            }
        }

        for (i = 0; i < 4; i++) {
            sum = 0;
            for (j = 0; j < 4; j++) {
                s = (i == 0) ? sqrt(1.0 / 4.0) : sqrt(1.0 / 2.0);
                c4[i][j] = s * cos(M_PI * i * (j + 0.5) / 4.0);
                sum += c4[i][j] * c4[i][j];
            }
        }
    }

    /* butterfly */
    s = 0.5 * sqrt(2.0);
    for (i = 0; i < 4; i++) {
        for (j = 0; j < 8; j++) {
            block1[8 * (2 * i) + j] =
                (block[8 * (2 * i) + j] + block[8 * (2 * i + 1) + j]) * s;
            block1[8 * (2 * i + 1) + j] =
                (block[8 * (2 * i) + j] - block[8 * (2 * i + 1) + j]) * s;
        }
    }

    /* idct8 on lines */
    for (i = 0; i < 8; i++) {
        for (j = 0; j < 8; j++) {
            sum = 0;
            for (k = 0; k < 8; k++)
                sum += c8[k][j] * block1[8 * i + k];
            block2[8 * i + j] = sum;
        }
    }

    /* idct4 */
    for (i = 0; i < 8; i++) {
        for (j = 0; j < 4; j++) {
            /* top */
            sum = 0;
            for (k = 0; k < 4; k++)
                sum += c4[k][j] * block2[8 * (2 * k) + i];
            block3[8 * (2 * j) + i] = sum;

            /* bottom */
            sum = 0;
            for (k = 0; k < 4; k++)
                sum += c4[k][j] * block2[8 * (2 * k + 1) + i];
            block3[8 * (2 * j + 1) + i] = sum;
        }
    }

    /* clamp and store the result */
    for (i = 0; i < 8; i++) {
        for (j = 0; j < 8; j++) {
            v = block3[8 * i + j];
            if      (v < 0)   v = 0;
            else if (v > 255) v = 255;
            dest[i * linesize + j] = (int) rint(v);
        }
    }
}

static void idct248_error(const char *name,
                          void (*idct248_put)(uint8_t *dest, int line_size,
                                              int16_t *block),
                          int speed)
{
    int it, i, it1, ti, ti1, err_max, v;
    AVLFG prng;

    av_lfg_init(&prng, 1);

    /* just one test to see if code is correct (precision is less
       important here) */
    err_max = 0;
    for (it = 0; it < NB_ITS; it++) {
        /* XXX: use forward transform to generate values */
        for (i = 0; i < 64; i++)
            block1[i] = av_lfg_get(&prng) % 256 - 128;
        block1[0] += 1024;

        for (i = 0; i < 64; i++)
            block[i] = block1[i];
        idct248_ref(img_dest1, 8, block);

        for (i = 0; i < 64; i++)
            block[i] = block1[i];
        idct248_put(img_dest, 8, block);

        for (i = 0; i < 64; i++) {
            v = abs((int) img_dest[i] - (int) img_dest1[i]);
            if (v == 255)
                printf("%d %d\n", img_dest[i], img_dest1[i]);
            if (v > err_max)
                err_max = v;
        }
#if 0
        printf("ref=\n");
        for(i=0;i<8;i++) {
            int j;
            for(j=0;j<8;j++) {
                printf(" %3d", img_dest1[i*8+j]);
            }
            printf("\n");
        }

        printf("out=\n");
        for(i=0;i<8;i++) {
            int j;
            for(j=0;j<8;j++) {
                printf(" %3d", img_dest[i*8+j]);
            }
            printf("\n");
        }
#endif
    }
    printf("%s %s: err_inf=%d\n", 1 ? "IDCT248" : "DCT248", name, err_max);

    if (!speed)
        return;

    ti = gettime();
    it1 = 0;
    do {
        for (it = 0; it < NB_ITS_SPEED; it++) {
            for (i = 0; i < 64; i++)
                block[i] = block1[i];
            idct248_put(img_dest, 8, block);
        }
        it1 += NB_ITS_SPEED;
        ti1 = gettime() - ti;
    } while (ti1 < 1000000);
    mmx_emms();

    printf("%s %s: %0.1f kdct/s\n", 1 ? "IDCT248" : "DCT248", name,
           (double) it1 * 1000.0 / (double) ti1);
}

static void help(void)
{
    printf("dct-test [-i] [<test-number>]\n"
           "test-number 0 -> test with random matrixes\n"
           "            1 -> test with random sparse matrixes\n"
           "            2 -> do 3. test from mpeg4 std\n"
           "-i          test IDCT implementations\n"
           "-4          test IDCT248 implementations\n"
           "-t          speed test\n");
}

int main(int argc, char **argv)
{
    int test_idct = 0, test_248_dct = 0;
<<<<<<< HEAD
    int c,i;
    int test=1;
    int bits=8;
=======
    int c, i;
    int test = 1;
    int speed = 0;
    int err = 0;

>>>>>>> 3824ef08
    cpu_flags = av_get_cpu_flags();

    ff_ref_dct_init();
    idct_mmx_init();

    for (i = 0; i < 256; i++)
        cropTbl[i + MAX_NEG_CROP] = i;
    for (i = 0; i < MAX_NEG_CROP; i++) {
        cropTbl[i] = 0;
        cropTbl[i + MAX_NEG_CROP + 256] = 255;
    }

    for (;;) {
        c = getopt(argc, argv, "ih4t");
        if (c == -1)
            break;
        switch (c) {
        case 'i':
            test_idct = 1;
            break;
        case '4':
            test_248_dct = 1;
            break;
        case 't':
            speed = 1;
            break;
        default:
        case 'h':
            help();
            return 0;
        }
    }

<<<<<<< HEAD
    if(optind <argc) test= atoi(argv[optind]);
    if(optind+1 < argc) bits= atoi(argv[optind+1]);
=======
    if (optind < argc)
        test = atoi(argv[optind]);
>>>>>>> 3824ef08

    printf("ffmpeg DCT/IDCT test\n");

    if (test_248_dct) {
        idct248_error("SIMPLE-C", ff_simple_idct248_put, speed);
    } else {
<<<<<<< HEAD
      for (i=0;algos[i].name;i++)
        if (algos[i].is_idct == test_idct && !(~cpu_flags & algos[i].mm_support)) {
          dct_error (algos[i].name, algos[i].is_idct, algos[i].func, algos[i].ref, algos[i].format, test, bits);
        }
=======
        const struct algo *algos = test_idct ? idct_tab : fdct_tab;
        for (i = 0; algos[i].name; i++)
            if (!(~cpu_flags & algos[i].mm_support)) {
                err |= dct_error(&algos[i], test, test_idct, speed);
            }
>>>>>>> 3824ef08
    }

    return err;
}<|MERGE_RESOLUTION|>--- conflicted
+++ resolved
@@ -200,13 +200,8 @@
 #endif
 }
 
-<<<<<<< HEAD
-static void dct_error(const char *name, int is_idct,
-               void (*fdct_func)(DCTELEM *block),
-               void (*fdct_ref)(DCTELEM *block), int form, int test, const int bits)
-=======
-static int dct_error(const struct algo *dct, int test, int is_idct, int speed)
->>>>>>> 3824ef08
+
+static int dct_error(const struct algo *dct, int test, int is_idct, int speed, const int bits)
 {
     void (*ref)(DCTELEM *block) = is_idct ? ff_ref_idct : ff_ref_fdct;
     int it, i, scale;
@@ -216,12 +211,9 @@
     int maxout = 0;
     int blockSumErrMax = 0, blockSumErr;
     AVLFG prng;
-<<<<<<< HEAD
     const int vals=1<<bits;
-=======
     double omse, ome;
     int spec_err;
->>>>>>> 3824ef08
 
     av_lfg_init(&prng, 1);
 
@@ -234,44 +226,24 @@
             block1[i] = 0;
         switch (test) {
         case 0:
-<<<<<<< HEAD
-            for(i=0;i<64;i++)
+            for (i = 0; i < 64; i++)
                 block1[i] = (av_lfg_get(&prng) % (2*vals)) -vals;
-            if (is_idct){
-=======
-            for (i = 0; i < 64; i++)
-                block1[i] = (av_lfg_get(&prng) % 512) - 256;
             if (is_idct) {
->>>>>>> 3824ef08
                 ff_ref_fdct(block1);
                 for (i = 0; i < 64; i++)
                     block1[i] >>= 3;
             }
-<<<<<<< HEAD
-        break;
-        case 1:{
-            int num = av_lfg_get(&prng) % 10 + 1;
-            for(i=0;i<num;i++)
-                block1[av_lfg_get(&prng) % 64] = av_lfg_get(&prng) % (2*vals) -vals;
-        }break;
-        case 2:
-            block1[0] = av_lfg_get(&prng) % (16*vals) - (8*vals);
-            block1[63]= (block1[0]&1)^1;
-        break;
-=======
             break;
         case 1: {
                 int num = av_lfg_get(&prng) % 10 + 1;
                 for (i = 0; i < num; i++)
-                    block1[av_lfg_get(&prng) % 64] =
-                        av_lfg_get(&prng) % 512 - 256;
+                    block1[av_lfg_get(&prng) % 64] = av_lfg_get(&prng) % (2*vals) -vals;
             }
             break;
         case 2:
-            block1[0] = av_lfg_get(&prng) % 4096 - 2048;
+            block1[0] = av_lfg_get(&prng) % (16*vals) - (8*vals);
             block1[63] = (block1[0] & 1) ^ 1;
             break;
->>>>>>> 3824ef08
         }
 
         for (i = 0; i < 64; i++)
@@ -354,15 +326,9 @@
 
     switch (test) {
     case 0:
-<<<<<<< HEAD
-        for(i=0;i<64;i++)
+        for (i = 0; i < 64; i++)
             block1[i] = av_lfg_get(&prng) % (2*vals) -vals;
-        if (is_idct){
-=======
-        for (i = 0; i < 64; i++)
-            block1[i] = av_lfg_get(&prng) % 512 - 256;
         if (is_idct) {
->>>>>>> 3824ef08
             ff_ref_fdct(block1);
             for (i = 0; i < 64; i++)
                 block1[i] >>= 3;
@@ -370,19 +336,11 @@
         break;
     case 1:
     case 2:
-<<<<<<< HEAD
         block1[0] = av_lfg_get(&prng) % (2*vals) -vals;
         block1[1] = av_lfg_get(&prng) % (2*vals) -vals;
         block1[2] = av_lfg_get(&prng) % (2*vals) -vals;
         block1[3] = av_lfg_get(&prng) % (2*vals) -vals;
-    }break;
-=======
-        block1[0] = av_lfg_get(&prng) % 512 - 256;
-        block1[1] = av_lfg_get(&prng) % 512 - 256;
-        block1[2] = av_lfg_get(&prng) % 512 - 256;
-        block1[3] = av_lfg_get(&prng) % 512 - 256;
         break;
->>>>>>> 3824ef08
     }
 
     if (dct->format == MMX_PERM) {
@@ -588,17 +546,12 @@
 int main(int argc, char **argv)
 {
     int test_idct = 0, test_248_dct = 0;
-<<<<<<< HEAD
-    int c,i;
-    int test=1;
-    int bits=8;
-=======
     int c, i;
     int test = 1;
     int speed = 0;
     int err = 0;
-
->>>>>>> 3824ef08
+    int bits=8;
+
     cpu_flags = av_get_cpu_flags();
 
     ff_ref_dct_init();
@@ -632,31 +585,20 @@
         }
     }
 
-<<<<<<< HEAD
-    if(optind <argc) test= atoi(argv[optind]);
-    if(optind+1 < argc) bits= atoi(argv[optind+1]);
-=======
     if (optind < argc)
         test = atoi(argv[optind]);
->>>>>>> 3824ef08
+    if(optind+1 < argc) bits= atoi(argv[optind+1]);
 
     printf("ffmpeg DCT/IDCT test\n");
 
     if (test_248_dct) {
         idct248_error("SIMPLE-C", ff_simple_idct248_put, speed);
     } else {
-<<<<<<< HEAD
-      for (i=0;algos[i].name;i++)
-        if (algos[i].is_idct == test_idct && !(~cpu_flags & algos[i].mm_support)) {
-          dct_error (algos[i].name, algos[i].is_idct, algos[i].func, algos[i].ref, algos[i].format, test, bits);
-        }
-=======
         const struct algo *algos = test_idct ? idct_tab : fdct_tab;
         for (i = 0; algos[i].name; i++)
             if (!(~cpu_flags & algos[i].mm_support)) {
-                err |= dct_error(&algos[i], test, test_idct, speed);
-            }
->>>>>>> 3824ef08
+                err |= dct_error(&algos[i], test, test_idct, speed, bits);
+            }
     }
 
     return err;
