--- conflicted
+++ resolved
@@ -138,10 +138,6 @@
  * @return 0 on success, -1 on critical buffer underflow
  */
 static int tgv_decode_inter(TgvContext * s, const uint8_t *buf, const uint8_t *buf_end){
-<<<<<<< HEAD
-    unsigned last_frame_size = s->avctx->height*s->last_frame.linesize[0];
-=======
->>>>>>> fb5c1aae
     int num_mvs;
     int num_blocks_raw;
     int num_blocks_packed;
@@ -161,12 +157,8 @@
     buf += 12;
 
     if (vector_bits > MIN_CACHE_BITS || !vector_bits) {
-<<<<<<< HEAD
-        av_log(s->avctx, AV_LOG_ERROR, "vector_bits %d invalid\n", vector_bits);
-=======
         av_log(s->avctx, AV_LOG_ERROR,
                "Invalid value for motion vector bits: %d\n", vector_bits);
->>>>>>> fb5c1aae
         return AVERROR_INVALIDDATA;
     }
 
@@ -220,26 +212,17 @@
         int src_stride;
 
         if (vector < num_mvs) {
-<<<<<<< HEAD
-            unsigned offset =
-                (y*4 + s->mv_codebook[vector][1])*s->last_frame.linesize[0] +
-                 x*4 + s->mv_codebook[vector][0];
-
-            src_stride = s->last_frame.linesize[0];
-            if (offset >= last_frame_size - (3*src_stride+3))
-                continue;
-            src = s->last_frame.data[0] + offset;
-=======
             int mx = x * 4 + s->mv_codebook[vector][0];
             int my = y * 4 + s->mv_codebook[vector][1];
 
             if (   mx < 0 || mx + 4 > s->avctx->width
-                || my < 0 || my + 4 > s->avctx->height)
+                || my < 0 || my + 4 > s->avctx->height) {
+                av_log(s->avctx, AV_LOG_ERROR, "MV %d %d out of picture\n", mx, my);
                 continue;
+            }
 
             src = s->last_frame.data[0] + mx + my * s->last_frame.linesize[0];
             src_stride = s->last_frame.linesize[0];
->>>>>>> fb5c1aae
         }else{
             int offset = vector - num_mvs;
             if (offset<num_blocks_raw)
