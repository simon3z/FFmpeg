/*
 * WavPack lossless audio decoder
 * Copyright (c) 2006,2011 Konstantin Shishkov
 *
 * This file is part of FFmpeg.
 *
 * FFmpeg is free software; you can redistribute it and/or
 * modify it under the terms of the GNU Lesser General Public
 * License as published by the Free Software Foundation; either
 * version 2.1 of the License, or (at your option) any later version.
 *
 * FFmpeg is distributed in the hope that it will be useful,
 * but WITHOUT ANY WARRANTY; without even the implied warranty of
 * MERCHANTABILITY or FITNESS FOR A PARTICULAR PURPOSE.  See the GNU
 * Lesser General Public License for more details.
 *
 * You should have received a copy of the GNU Lesser General Public
 * License along with FFmpeg; if not, write to the Free Software
 * Foundation, Inc., 51 Franklin Street, Fifth Floor, Boston, MA 02110-1301 USA
 */

#define BITSTREAM_READER_LE

#include "libavutil/channel_layout.h"
#include "avcodec.h"
#include "get_bits.h"
#include "internal.h"
#include "unary.h"

/**
 * @file
 * WavPack lossless audio decoder
 */

#define WV_MONO           0x00000004
#define WV_JOINT_STEREO   0x00000010
#define WV_FALSE_STEREO   0x40000000

#define WV_HYBRID_MODE    0x00000008
#define WV_HYBRID_SHAPE   0x00000008
#define WV_HYBRID_BITRATE 0x00000200
#define WV_HYBRID_BALANCE 0x00000400

#define WV_FLT_SHIFT_ONES 0x01
#define WV_FLT_SHIFT_SAME 0x02
#define WV_FLT_SHIFT_SENT 0x04
#define WV_FLT_ZERO_SENT  0x08
#define WV_FLT_ZERO_SIGN  0x10

#define WV_MAX_SAMPLES    131072

enum WP_ID_Flags {
    WP_IDF_MASK   = 0x1F,
    WP_IDF_IGNORE = 0x20,
    WP_IDF_ODD    = 0x40,
    WP_IDF_LONG   = 0x80
};

enum WP_ID {
    WP_ID_DUMMY = 0,
    WP_ID_ENCINFO,
    WP_ID_DECTERMS,
    WP_ID_DECWEIGHTS,
    WP_ID_DECSAMPLES,
    WP_ID_ENTROPY,
    WP_ID_HYBRID,
    WP_ID_SHAPING,
    WP_ID_FLOATINFO,
    WP_ID_INT32INFO,
    WP_ID_DATA,
    WP_ID_CORR,
    WP_ID_EXTRABITS,
    WP_ID_CHANINFO
};

typedef struct SavedContext {
    int offset;
    int size;
    int bits_used;
    uint32_t crc;
} SavedContext;

#define MAX_TERMS 16

typedef struct Decorr {
    int delta;
    int value;
    int weightA;
    int weightB;
    int samplesA[8];
    int samplesB[8];
} Decorr;

typedef struct WvChannel {
    int median[3];
    int slow_level, error_limit;
    int bitrate_acc, bitrate_delta;
} WvChannel;

typedef struct WavpackFrameContext {
    AVCodecContext *avctx;
    int frame_flags;
    int stereo, stereo_in;
    int joint;
    uint32_t CRC;
    GetBitContext gb;
    int got_extra_bits;
    uint32_t crc_extra_bits;
    GetBitContext gb_extra_bits;
    int data_size; // in bits
    int samples;
    int terms;
    Decorr decorr[MAX_TERMS];
    int zero, one, zeroes;
    int extra_bits;
    int and, or, shift;
    int post_shift;
    int hybrid, hybrid_bitrate;
    int hybrid_maxclip, hybrid_minclip;
    int float_flag;
    int float_shift;
    int float_max_exp;
    WvChannel ch[2];
    int pos;
    SavedContext sc, extra_sc;
} WavpackFrameContext;

#define WV_MAX_FRAME_DECODERS 14

typedef struct WavpackContext {
    AVCodecContext *avctx;
    AVFrame frame;

    WavpackFrameContext *fdec[WV_MAX_FRAME_DECODERS];
    int fdec_num;

    int multichannel;
    int mkv_mode;
    int block;
    int samples;
    int ch_offset;
} WavpackContext;

// exponent table copied from WavPack source
static const uint8_t wp_exp2_table [256] = {
    0x00, 0x01, 0x01, 0x02, 0x03, 0x03, 0x04, 0x05, 0x06, 0x06, 0x07, 0x08, 0x08, 0x09, 0x0a, 0x0b,
    0x0b, 0x0c, 0x0d, 0x0e, 0x0e, 0x0f, 0x10, 0x10, 0x11, 0x12, 0x13, 0x13, 0x14, 0x15, 0x16, 0x16,
    0x17, 0x18, 0x19, 0x19, 0x1a, 0x1b, 0x1c, 0x1d, 0x1d, 0x1e, 0x1f, 0x20, 0x20, 0x21, 0x22, 0x23,
    0x24, 0x24, 0x25, 0x26, 0x27, 0x28, 0x28, 0x29, 0x2a, 0x2b, 0x2c, 0x2c, 0x2d, 0x2e, 0x2f, 0x30,
    0x30, 0x31, 0x32, 0x33, 0x34, 0x35, 0x35, 0x36, 0x37, 0x38, 0x39, 0x3a, 0x3a, 0x3b, 0x3c, 0x3d,
    0x3e, 0x3f, 0x40, 0x41, 0x41, 0x42, 0x43, 0x44, 0x45, 0x46, 0x47, 0x48, 0x48, 0x49, 0x4a, 0x4b,
    0x4c, 0x4d, 0x4e, 0x4f, 0x50, 0x51, 0x51, 0x52, 0x53, 0x54, 0x55, 0x56, 0x57, 0x58, 0x59, 0x5a,
    0x5b, 0x5c, 0x5d, 0x5e, 0x5e, 0x5f, 0x60, 0x61, 0x62, 0x63, 0x64, 0x65, 0x66, 0x67, 0x68, 0x69,
    0x6a, 0x6b, 0x6c, 0x6d, 0x6e, 0x6f, 0x70, 0x71, 0x72, 0x73, 0x74, 0x75, 0x76, 0x77, 0x78, 0x79,
    0x7a, 0x7b, 0x7c, 0x7d, 0x7e, 0x7f, 0x80, 0x81, 0x82, 0x83, 0x84, 0x85, 0x87, 0x88, 0x89, 0x8a,
    0x8b, 0x8c, 0x8d, 0x8e, 0x8f, 0x90, 0x91, 0x92, 0x93, 0x95, 0x96, 0x97, 0x98, 0x99, 0x9a, 0x9b,
    0x9c, 0x9d, 0x9f, 0xa0, 0xa1, 0xa2, 0xa3, 0xa4, 0xa5, 0xa6, 0xa8, 0xa9, 0xaa, 0xab, 0xac, 0xad,
    0xaf, 0xb0, 0xb1, 0xb2, 0xb3, 0xb4, 0xb6, 0xb7, 0xb8, 0xb9, 0xba, 0xbc, 0xbd, 0xbe, 0xbf, 0xc0,
    0xc2, 0xc3, 0xc4, 0xc5, 0xc6, 0xc8, 0xc9, 0xca, 0xcb, 0xcd, 0xce, 0xcf, 0xd0, 0xd2, 0xd3, 0xd4,
    0xd6, 0xd7, 0xd8, 0xd9, 0xdb, 0xdc, 0xdd, 0xde, 0xe0, 0xe1, 0xe2, 0xe4, 0xe5, 0xe6, 0xe8, 0xe9,
    0xea, 0xec, 0xed, 0xee, 0xf0, 0xf1, 0xf2, 0xf4, 0xf5, 0xf6, 0xf8, 0xf9, 0xfa, 0xfc, 0xfd, 0xff
};

static const uint8_t wp_log2_table [] = {
    0x00, 0x01, 0x03, 0x04, 0x06, 0x07, 0x09, 0x0a, 0x0b, 0x0d, 0x0e, 0x10, 0x11, 0x12, 0x14, 0x15,
    0x16, 0x18, 0x19, 0x1a, 0x1c, 0x1d, 0x1e, 0x20, 0x21, 0x22, 0x24, 0x25, 0x26, 0x28, 0x29, 0x2a,
    0x2c, 0x2d, 0x2e, 0x2f, 0x31, 0x32, 0x33, 0x34, 0x36, 0x37, 0x38, 0x39, 0x3b, 0x3c, 0x3d, 0x3e,
    0x3f, 0x41, 0x42, 0x43, 0x44, 0x45, 0x47, 0x48, 0x49, 0x4a, 0x4b, 0x4d, 0x4e, 0x4f, 0x50, 0x51,
    0x52, 0x54, 0x55, 0x56, 0x57, 0x58, 0x59, 0x5a, 0x5c, 0x5d, 0x5e, 0x5f, 0x60, 0x61, 0x62, 0x63,
    0x64, 0x66, 0x67, 0x68, 0x69, 0x6a, 0x6b, 0x6c, 0x6d, 0x6e, 0x6f, 0x70, 0x71, 0x72, 0x74, 0x75,
    0x76, 0x77, 0x78, 0x79, 0x7a, 0x7b, 0x7c, 0x7d, 0x7e, 0x7f, 0x80, 0x81, 0x82, 0x83, 0x84, 0x85,
    0x86, 0x87, 0x88, 0x89, 0x8a, 0x8b, 0x8c, 0x8d, 0x8e, 0x8f, 0x90, 0x91, 0x92, 0x93, 0x94, 0x95,
    0x96, 0x97, 0x98, 0x99, 0x9a, 0x9b, 0x9b, 0x9c, 0x9d, 0x9e, 0x9f, 0xa0, 0xa1, 0xa2, 0xa3, 0xa4,
    0xa5, 0xa6, 0xa7, 0xa8, 0xa9, 0xa9, 0xaa, 0xab, 0xac, 0xad, 0xae, 0xaf, 0xb0, 0xb1, 0xb2, 0xb2,
    0xb3, 0xb4, 0xb5, 0xb6, 0xb7, 0xb8, 0xb9, 0xb9, 0xba, 0xbb, 0xbc, 0xbd, 0xbe, 0xbf, 0xc0, 0xc0,
    0xc1, 0xc2, 0xc3, 0xc4, 0xc5, 0xc6, 0xc6, 0xc7, 0xc8, 0xc9, 0xca, 0xcb, 0xcb, 0xcc, 0xcd, 0xce,
    0xcf, 0xd0, 0xd0, 0xd1, 0xd2, 0xd3, 0xd4, 0xd4, 0xd5, 0xd6, 0xd7, 0xd8, 0xd8, 0xd9, 0xda, 0xdb,
    0xdc, 0xdc, 0xdd, 0xde, 0xdf, 0xe0, 0xe0, 0xe1, 0xe2, 0xe3, 0xe4, 0xe4, 0xe5, 0xe6, 0xe7, 0xe7,
    0xe8, 0xe9, 0xea, 0xea, 0xeb, 0xec, 0xed, 0xee, 0xee, 0xef, 0xf0, 0xf1, 0xf1, 0xf2, 0xf3, 0xf4,
    0xf4, 0xf5, 0xf6, 0xf7, 0xf7, 0xf8, 0xf9, 0xf9, 0xfa, 0xfb, 0xfc, 0xfc, 0xfd, 0xfe, 0xff, 0xff
};

static av_always_inline int wp_exp2(int16_t val)
{
    int res, neg = 0;

    if (val < 0) {
        val = -val;
        neg = 1;
    }

    res = wp_exp2_table[val & 0xFF] | 0x100;
    val >>= 8;
    res = (val > 9) ? (res << (val - 9)) : (res >> (9 - val));
    return neg ? -res : res;
}

static av_always_inline int wp_log2(int32_t val)
{
    int bits;

    if (!val)
        return 0;
    if (val == 1)
        return 256;
    val += val >> 9;
    bits = av_log2(val) + 1;
    if (bits < 9)
        return (bits << 8) + wp_log2_table[(val << (9 - bits)) & 0xFF];
    else
        return (bits << 8) + wp_log2_table[(val >> (bits - 9)) & 0xFF];
}

#define LEVEL_DECAY(a)  ((a + 0x80) >> 8)

// macros for manipulating median values
#define GET_MED(n) ((c->median[n] >> 4) + 1)
#define DEC_MED(n) c->median[n] -= ((c->median[n] + (128 >> n) - 2) / (128 >> n)) * 2
#define INC_MED(n) c->median[n] += ((c->median[n] + (128 >> n)    ) / (128 >> n)) * 5

// macros for applying weight
#define UPDATE_WEIGHT_CLIP(weight, delta, samples, in) \
    if (samples && in) { \
        if ((samples ^ in) < 0) { \
            weight -= delta; \
            if (weight < -1024) \
                weight = -1024; \
        } else { \
            weight += delta; \
            if (weight > 1024) \
                weight = 1024; \
        } \
    }


static av_always_inline int get_tail(GetBitContext *gb, int k)
{
    int p, e, res;

    if (k < 1)
        return 0;
    p = av_log2(k);
    e = (1 << (p + 1)) - k - 1;
    res = p ? get_bits(gb, p) : 0;
    if (res >= e)
        res = (res << 1) - e + get_bits1(gb);
    return res;
}

static void update_error_limit(WavpackFrameContext *ctx)
{
    int i, br[2], sl[2];

    for (i = 0; i <= ctx->stereo_in; i++) {
        ctx->ch[i].bitrate_acc += ctx->ch[i].bitrate_delta;
        br[i] = ctx->ch[i].bitrate_acc >> 16;
        sl[i] = LEVEL_DECAY(ctx->ch[i].slow_level);
    }
    if (ctx->stereo_in && ctx->hybrid_bitrate) {
        int balance = (sl[1] - sl[0] + br[1] + 1) >> 1;
        if (balance > br[0]) {
            br[1] = br[0] << 1;
            br[0] = 0;
        } else if (-balance > br[0]) {
            br[0] <<= 1;
            br[1] = 0;
        } else {
            br[1] = br[0] + balance;
            br[0] = br[0] - balance;
        }
    }
    for (i = 0; i <= ctx->stereo_in; i++) {
        if (ctx->hybrid_bitrate) {
            if (sl[i] - br[i] > -0x100)
                ctx->ch[i].error_limit = wp_exp2(sl[i] - br[i] + 0x100);
            else
                ctx->ch[i].error_limit = 0;
        } else {
            ctx->ch[i].error_limit = wp_exp2(br[i]);
        }
    }
}

static int wv_get_value(WavpackFrameContext *ctx, GetBitContext *gb,
                        int channel, int *last)
{
    int t, t2;
    int sign, base, add, ret;
    WvChannel *c = &ctx->ch[channel];

    *last = 0;

    if ((ctx->ch[0].median[0] < 2U) && (ctx->ch[1].median[0] < 2U) &&
        !ctx->zero && !ctx->one) {
        if (ctx->zeroes) {
            ctx->zeroes--;
            if (ctx->zeroes) {
                c->slow_level -= LEVEL_DECAY(c->slow_level);
                return 0;
            }
        } else {
            t = get_unary_0_33(gb);
            if (t >= 2) {
                if (get_bits_left(gb) < t - 1)
                    goto error;
                t = get_bits(gb, t - 1) | (1 << (t-1));
            } else {
                if (get_bits_left(gb) < 0)
                    goto error;
            }
            ctx->zeroes = t;
            if (ctx->zeroes) {
                memset(ctx->ch[0].median, 0, sizeof(ctx->ch[0].median));
                memset(ctx->ch[1].median, 0, sizeof(ctx->ch[1].median));
                c->slow_level -= LEVEL_DECAY(c->slow_level);
                return 0;
            }
        }
    }

    if (ctx->zero) {
        t = 0;
        ctx->zero = 0;
    } else {
        t = get_unary_0_33(gb);
        if (get_bits_left(gb) < 0)
            goto error;
        if (t == 16) {
            t2 = get_unary_0_33(gb);
            if (t2 < 2) {
                if (get_bits_left(gb) < 0)
                    goto error;
                t += t2;
            } else {
                if (get_bits_left(gb) < t2 - 1)
                    goto error;
                t += get_bits(gb, t2 - 1) | (1 << (t2 - 1));
            }
        }

        if (ctx->one) {
            ctx->one = t & 1;
            t = (t >> 1) + 1;
        } else {
            ctx->one = t & 1;
            t >>= 1;
        }
        ctx->zero = !ctx->one;
    }

    if (ctx->hybrid && !channel)
        update_error_limit(ctx);

    if (!t) {
        base = 0;
        add  = GET_MED(0) - 1;
        DEC_MED(0);
    } else if (t == 1) {
        base = GET_MED(0);
        add  = GET_MED(1) - 1;
        INC_MED(0);
        DEC_MED(1);
    } else if (t == 2) {
        base = GET_MED(0) + GET_MED(1);
        add  = GET_MED(2) - 1;
        INC_MED(0);
        INC_MED(1);
        DEC_MED(2);
    } else {
        base = GET_MED(0) + GET_MED(1) + GET_MED(2) * (t - 2);
        add  = GET_MED(2) - 1;
        INC_MED(0);
        INC_MED(1);
        INC_MED(2);
    }
    if (!c->error_limit) {
        ret = base + get_tail(gb, add);
        if (get_bits_left(gb) <= 0)
            goto error;
    } else {
        int mid = (base * 2 + add + 1) >> 1;
        while (add > c->error_limit) {
            if (get_bits_left(gb) <= 0)
                goto error;
            if (get_bits1(gb)) {
                add -= (mid - base);
                base = mid;
            } else
                add = mid - base - 1;
            mid = (base * 2 + add + 1) >> 1;
        }
        ret = mid;
    }
    sign = get_bits1(gb);
    if (ctx->hybrid_bitrate)
        c->slow_level += wp_log2(ret) - LEVEL_DECAY(c->slow_level);
    return sign ? ~ret : ret;

error:
    *last = 1;
    return 0;
}

static inline int wv_get_value_integer(WavpackFrameContext *s, uint32_t *crc,
                                       int S)
{
    int bit;

    if (s->extra_bits){
        S <<= s->extra_bits;

        if (s->got_extra_bits && get_bits_left(&s->gb_extra_bits) >= s->extra_bits) {
            S |= get_bits(&s->gb_extra_bits, s->extra_bits);
            *crc = *crc * 9 + (S & 0xffff) * 3 + ((unsigned)S >> 16);
        }
    }

    bit = (S & s->and) | s->or;
    bit = ((S + bit) << s->shift) - bit;

    if (s->hybrid)
        bit = av_clip(bit, s->hybrid_minclip, s->hybrid_maxclip);

    return bit << s->post_shift;
}

static float wv_get_value_float(WavpackFrameContext *s, uint32_t *crc, int S)
{
    union {
        float    f;
        uint32_t u;
    } value;

    unsigned int sign;
    int exp = s->float_max_exp;

    if (s->got_extra_bits) {
        const int max_bits  = 1 + 23 + 8 + 1;
        const int left_bits = get_bits_left(&s->gb_extra_bits);

        if (left_bits + 8 * FF_INPUT_BUFFER_PADDING_SIZE < max_bits)
            return 0.0;
    }

    if (S) {
        S <<= s->float_shift;
        sign = S < 0;
        if (sign)
            S = -S;
        if (S >= 0x1000000) {
            if (s->got_extra_bits && get_bits1(&s->gb_extra_bits))
                S = get_bits(&s->gb_extra_bits, 23);
            else
                S = 0;
            exp = 255;
        } else if (exp) {
            int shift = 23 - av_log2(S);
            exp = s->float_max_exp;
            if (exp <= shift)
                shift = --exp;
            exp -= shift;

            if (shift) {
                S <<= shift;
                if ((s->float_flag & WV_FLT_SHIFT_ONES) ||
                    (s->got_extra_bits && (s->float_flag & WV_FLT_SHIFT_SAME) &&
                     get_bits1(&s->gb_extra_bits))) {
                    S |= (1 << shift) - 1;
                } else if (s->got_extra_bits &&
                           (s->float_flag & WV_FLT_SHIFT_SENT)) {
                    S |= get_bits(&s->gb_extra_bits, shift);
                }
            }
        } else {
            exp = s->float_max_exp;
        }
        S &= 0x7fffff;
    } else {
        sign = 0;
        exp = 0;
        if (s->got_extra_bits && (s->float_flag & WV_FLT_ZERO_SENT)) {
            if (get_bits1(&s->gb_extra_bits)) {
                S = get_bits(&s->gb_extra_bits, 23);
                if (s->float_max_exp >= 25)
                    exp = get_bits(&s->gb_extra_bits, 8);
                sign = get_bits1(&s->gb_extra_bits);
            } else {
                if (s->float_flag & WV_FLT_ZERO_SIGN)
                    sign = get_bits1(&s->gb_extra_bits);
            }
        }
    }

    *crc = *crc * 27 + S * 9 + exp * 3 + sign;

    value.u = (sign << 31) | (exp << 23) | S;
    return value.f;
}

static void wv_reset_saved_context(WavpackFrameContext *s)
{
    s->pos = 0;
    s->sc.crc = s->extra_sc.crc = 0xFFFFFFFF;
}

static inline int wv_check_crc(WavpackFrameContext *s, uint32_t crc,
                               uint32_t crc_extra_bits)
{
    if (crc != s->CRC) {
        av_log(s->avctx, AV_LOG_ERROR, "CRC error\n");
        return AVERROR_INVALIDDATA;
    }
    if (s->got_extra_bits && crc_extra_bits != s->crc_extra_bits) {
        av_log(s->avctx, AV_LOG_ERROR, "Extra bits CRC error\n");
        return AVERROR_INVALIDDATA;
    }

    return 0;
}

static inline int wv_unpack_stereo(WavpackFrameContext *s, GetBitContext *gb,
                                   void *dst, const int type)
{
    int i, j, count = 0;
    int last, t;
    int A, B, L, L2, R, R2;
    int pos = s->pos;
    uint32_t crc = s->sc.crc;
    uint32_t crc_extra_bits = s->extra_sc.crc;
    int16_t *dst16 = dst;
    int32_t *dst32 = dst;
    float   *dstfl = dst;
    const int channel_pad = s->avctx->channels - 2;

    s->one = s->zero = s->zeroes = 0;
    do {
        L = wv_get_value(s, gb, 0, &last);
        if (last)
            break;
        R = wv_get_value(s, gb, 1, &last);
        if (last)
            break;
        for (i = 0; i < s->terms; i++) {
            t = s->decorr[i].value;
            if (t > 0) {
                if (t > 8) {
                    if (t & 1) {
                        A = 2 * s->decorr[i].samplesA[0] - s->decorr[i].samplesA[1];
                        B = 2 * s->decorr[i].samplesB[0] - s->decorr[i].samplesB[1];
                    } else {
                        A = (3 * s->decorr[i].samplesA[0] - s->decorr[i].samplesA[1]) >> 1;
                        B = (3 * s->decorr[i].samplesB[0] - s->decorr[i].samplesB[1]) >> 1;
                    }
                    s->decorr[i].samplesA[1] = s->decorr[i].samplesA[0];
                    s->decorr[i].samplesB[1] = s->decorr[i].samplesB[0];
                    j = 0;
                } else {
                    A = s->decorr[i].samplesA[pos];
                    B = s->decorr[i].samplesB[pos];
                    j = (pos + t) & 7;
                }
                if (type != AV_SAMPLE_FMT_S16) {
                    L2 = L + ((s->decorr[i].weightA * (int64_t)A + 512) >> 10);
                    R2 = R + ((s->decorr[i].weightB * (int64_t)B + 512) >> 10);
                } else {
                    L2 = L + ((s->decorr[i].weightA * A + 512) >> 10);
                    R2 = R + ((s->decorr[i].weightB * B + 512) >> 10);
                }
                if (A && L) s->decorr[i].weightA -= ((((L ^ A) >> 30) & 2) - 1) * s->decorr[i].delta;
                if (B && R) s->decorr[i].weightB -= ((((R ^ B) >> 30) & 2) - 1) * s->decorr[i].delta;
                s->decorr[i].samplesA[j] = L = L2;
                s->decorr[i].samplesB[j] = R = R2;
            } else if (t == -1) {
                if (type != AV_SAMPLE_FMT_S16)
                    L2 = L + ((s->decorr[i].weightA * (int64_t)s->decorr[i].samplesA[0] + 512) >> 10);
                else
                    L2 = L + ((s->decorr[i].weightA * s->decorr[i].samplesA[0] + 512) >> 10);
                UPDATE_WEIGHT_CLIP(s->decorr[i].weightA, s->decorr[i].delta, s->decorr[i].samplesA[0], L);
                L = L2;
                if (type != AV_SAMPLE_FMT_S16)
                    R2 = R + ((s->decorr[i].weightB * (int64_t)L2 + 512) >> 10);
                else
                    R2 = R + ((s->decorr[i].weightB * L2 + 512) >> 10);
                UPDATE_WEIGHT_CLIP(s->decorr[i].weightB, s->decorr[i].delta, L2, R);
                R = R2;
                s->decorr[i].samplesA[0] = R;
            } else {
                if (type != AV_SAMPLE_FMT_S16)
                    R2 = R + ((s->decorr[i].weightB * (int64_t)s->decorr[i].samplesB[0] + 512) >> 10);
                else
                    R2 = R + ((s->decorr[i].weightB * s->decorr[i].samplesB[0] + 512) >> 10);
                UPDATE_WEIGHT_CLIP(s->decorr[i].weightB, s->decorr[i].delta, s->decorr[i].samplesB[0], R);
                R = R2;

                if (t == -3) {
                    R2 = s->decorr[i].samplesA[0];
                    s->decorr[i].samplesA[0] = R;
                }

                if (type != AV_SAMPLE_FMT_S16)
                    L2 = L + ((s->decorr[i].weightA * (int64_t)R2 + 512) >> 10);
                else
                    L2 = L + ((s->decorr[i].weightA * R2 + 512) >> 10);
                UPDATE_WEIGHT_CLIP(s->decorr[i].weightA, s->decorr[i].delta, R2, L);
                L = L2;
                s->decorr[i].samplesB[0] = L;
            }
        }
        pos = (pos + 1) & 7;
        if (s->joint)
            L += (R -= (L >> 1));
        crc = (crc * 3 + L) * 3 + R;

        if (type == AV_SAMPLE_FMT_FLT) {
            *dstfl++ = wv_get_value_float(s, &crc_extra_bits, L);
            *dstfl++ = wv_get_value_float(s, &crc_extra_bits, R);
            dstfl += channel_pad;
        } else if (type == AV_SAMPLE_FMT_S32) {
            *dst32++ = wv_get_value_integer(s, &crc_extra_bits, L);
            *dst32++ = wv_get_value_integer(s, &crc_extra_bits, R);
            dst32 += channel_pad;
        } else {
            *dst16++ = wv_get_value_integer(s, &crc_extra_bits, L);
            *dst16++ = wv_get_value_integer(s, &crc_extra_bits, R);
            dst16 += channel_pad;
        }
        count++;
    } while (!last && count < s->samples);

    wv_reset_saved_context(s);
    if ((s->avctx->err_recognition & AV_EF_CRCCHECK) &&
        wv_check_crc(s, crc, crc_extra_bits))
        return AVERROR_INVALIDDATA;

    return count * 2;
}

static inline int wv_unpack_mono(WavpackFrameContext *s, GetBitContext *gb,
                                 void *dst, const int type)
{
    int i, j, count = 0;
    int last, t;
    int A, S, T;
    int pos = s->pos;
    uint32_t crc = s->sc.crc;
    uint32_t crc_extra_bits = s->extra_sc.crc;
    int16_t *dst16 = dst;
    int32_t *dst32 = dst;
    float   *dstfl = dst;
    const int channel_stride = s->avctx->channels;

    s->one = s->zero = s->zeroes = 0;
    do {
        T = wv_get_value(s, gb, 0, &last);
        S = 0;
        if (last)
            break;
        for (i = 0; i < s->terms; i++) {
            t = s->decorr[i].value;
            if (t > 8) {
                if (t & 1)
                    A =  2 * s->decorr[i].samplesA[0] - s->decorr[i].samplesA[1];
                else
                    A = (3 * s->decorr[i].samplesA[0] - s->decorr[i].samplesA[1]) >> 1;
                s->decorr[i].samplesA[1] = s->decorr[i].samplesA[0];
                j = 0;
            } else {
                A = s->decorr[i].samplesA[pos];
                j = (pos + t) & 7;
            }
            if (type != AV_SAMPLE_FMT_S16)
                S = T + ((s->decorr[i].weightA * (int64_t)A + 512) >> 10);
            else
                S = T + ((s->decorr[i].weightA * A + 512) >> 10);
            if (A && T)
                s->decorr[i].weightA -= ((((T ^ A) >> 30) & 2) - 1) * s->decorr[i].delta;
            s->decorr[i].samplesA[j] = T = S;
        }
        pos = (pos + 1) & 7;
        crc = crc * 3 + S;

        if (type == AV_SAMPLE_FMT_FLT) {
            *dstfl = wv_get_value_float(s, &crc_extra_bits, S);
            dstfl += channel_stride;
        } else if (type == AV_SAMPLE_FMT_S32) {
            *dst32 = wv_get_value_integer(s, &crc_extra_bits, S);
            dst32 += channel_stride;
        } else {
            *dst16 = wv_get_value_integer(s, &crc_extra_bits, S);
            dst16 += channel_stride;
        }
        count++;
    } while (!last && count < s->samples);

    wv_reset_saved_context(s);
    if ((s->avctx->err_recognition & AV_EF_CRCCHECK) &&
        wv_check_crc(s, crc, crc_extra_bits))
        return AVERROR_INVALIDDATA;

    return count;
}

static av_cold int wv_alloc_frame_context(WavpackContext *c)
{

    if (c->fdec_num == WV_MAX_FRAME_DECODERS)
        return -1;

    c->fdec[c->fdec_num] = av_mallocz(sizeof(**c->fdec));
    if (!c->fdec[c->fdec_num])
        return -1;
    c->fdec_num++;
    c->fdec[c->fdec_num - 1]->avctx = c->avctx;
    wv_reset_saved_context(c->fdec[c->fdec_num - 1]);

    return 0;
}

static av_cold int wavpack_decode_init(AVCodecContext *avctx)
{
    WavpackContext *s = avctx->priv_data;

    s->avctx = avctx;
    if (avctx->bits_per_coded_sample <= 16)
        avctx->sample_fmt = AV_SAMPLE_FMT_S16;
    else
        avctx->sample_fmt = AV_SAMPLE_FMT_S32;
    if (avctx->channels <= 2 && !avctx->channel_layout)
        avctx->channel_layout = (avctx->channels == 2) ? AV_CH_LAYOUT_STEREO :
                                                         AV_CH_LAYOUT_MONO;

    s->multichannel = avctx->channels > 2;
    /* lavf demuxer does not provide extradata, Matroska stores 0x403
       there, use this to detect decoding mode for multichannel */
    s->mkv_mode = 0;
    if (s->multichannel && avctx->extradata && avctx->extradata_size == 2) {
        int ver = AV_RL16(avctx->extradata);
        if (ver >= 0x402 && ver <= 0x410)
            s->mkv_mode = 1;
    }

    s->fdec_num = 0;

    avcodec_get_frame_defaults(&s->frame);
    avctx->coded_frame = &s->frame;

    return 0;
}

static av_cold int wavpack_decode_end(AVCodecContext *avctx)
{
    WavpackContext *s = avctx->priv_data;
    int i;

    for (i = 0; i < s->fdec_num; i++)
        av_freep(&s->fdec[i]);
    s->fdec_num = 0;

    return 0;
}

static int wavpack_decode_block(AVCodecContext *avctx, int block_no,
                                void *data, int *got_frame_ptr,
                                const uint8_t *buf, int buf_size)
{
    WavpackContext *wc = avctx->priv_data;
    WavpackFrameContext *s;
    void *samples = data;
    int samplecount;
    int got_terms   = 0, got_weights = 0, got_samples = 0,
        got_entropy = 0, got_bs      = 0, got_float   = 0, got_hybrid = 0;
    const uint8_t *orig_buf = buf;
    const uint8_t *buf_end  = buf + buf_size;
    int i, j, id, size, ssize, weights, t;
    int bpp, chan, chmask, orig_bpp;

    if (buf_size == 0) {
        *got_frame_ptr = 0;
        return 0;
    }

    if (block_no >= wc->fdec_num && wv_alloc_frame_context(wc) < 0) {
        av_log(avctx, AV_LOG_ERROR, "Error creating frame decode context\n");
        return AVERROR_INVALIDDATA;
    }

    s = wc->fdec[block_no];
    if (!s) {
        av_log(avctx, AV_LOG_ERROR, "Context for block %d is not present\n", block_no);
        return AVERROR_INVALIDDATA;
    }

    if (wc->ch_offset >= avctx->channels) {
        av_log(avctx, AV_LOG_ERROR, "too many channels\n");
        return -1;
    }

    memset(s->decorr, 0, MAX_TERMS * sizeof(Decorr));
    memset(s->ch, 0, sizeof(s->ch));
    s->extra_bits = 0;
    s->and = s->or = s->shift = 0;
    s->got_extra_bits = 0;

    if (!wc->mkv_mode) {
        s->samples = AV_RL32(buf); buf += 4;
        if (s->samples != wc->samples)
            return AVERROR_INVALIDDATA;

        if (!s->samples) {
            *got_frame_ptr = 0;
            return 0;
        }
    } else {
        s->samples = wc->samples;
    }
    s->frame_flags = AV_RL32(buf); buf += 4;
    bpp = av_get_bytes_per_sample(avctx->sample_fmt);
    samples = (uint8_t*)samples + bpp * wc->ch_offset;
    orig_bpp = ((s->frame_flags & 0x03) + 1) << 3;

    s->stereo         = !(s->frame_flags & WV_MONO);
    s->stereo_in      =  (s->frame_flags & WV_FALSE_STEREO) ? 0 : s->stereo;
    s->joint          =   s->frame_flags & WV_JOINT_STEREO;
    s->hybrid         =   s->frame_flags & WV_HYBRID_MODE;
    s->hybrid_bitrate =   s->frame_flags & WV_HYBRID_BITRATE;
    s->post_shift     = bpp * 8 - orig_bpp + ((s->frame_flags >> 13) & 0x1f);
    s->hybrid_maxclip = (( 1LL << (orig_bpp - 1)) - 1);
    s->hybrid_minclip = ((-1LL << (orig_bpp - 1)));
    s->CRC            = AV_RL32(buf); buf += 4;
    if (wc->mkv_mode)
        buf += 4; //skip block size;

    wc->ch_offset += 1 + s->stereo;

    // parse metadata blocks
    while (buf < buf_end) {
        id   = *buf++;
        size = *buf++;
        if (id & WP_IDF_LONG) {
            size |= (*buf++) << 8;
            size |= (*buf++) << 16;
        }
        size <<= 1; // size is specified in words
        ssize = size;
        if (id & WP_IDF_ODD)
            size--;
        if (size < 0) {
            av_log(avctx, AV_LOG_ERROR, "Got incorrect block %02X with size %i\n", id, size);
            break;
        }
        if (buf + ssize > buf_end) {
            av_log(avctx, AV_LOG_ERROR, "Block size %i is out of bounds\n", size);
            break;
        }
        if (id & WP_IDF_IGNORE) {
            buf += ssize;
            continue;
        }
        switch (id & WP_IDF_MASK) {
        case WP_ID_DECTERMS:
            if (size > MAX_TERMS) {
                av_log(avctx, AV_LOG_ERROR, "Too many decorrelation terms\n");
                s->terms = 0;
                buf += ssize;
                continue;
            }
            s->terms = size;
            for (i = 0; i < s->terms; i++) {
                s->decorr[s->terms - i - 1].value = (*buf & 0x1F) - 5;
                s->decorr[s->terms - i - 1].delta = *buf >> 5;
                buf++;
            }
            got_terms = 1;
            break;
        case WP_ID_DECWEIGHTS:
            if (!got_terms) {
                av_log(avctx, AV_LOG_ERROR, "No decorrelation terms met\n");
                continue;
            }
            weights = size >> s->stereo_in;
            if (weights > MAX_TERMS || weights > s->terms) {
                av_log(avctx, AV_LOG_ERROR, "Too many decorrelation weights\n");
                buf += ssize;
                continue;
            }
            for (i = 0; i < weights; i++) {
                t = (int8_t)(*buf++);
                s->decorr[s->terms - i - 1].weightA = t << 3;
                if (s->decorr[s->terms - i - 1].weightA > 0)
                    s->decorr[s->terms - i - 1].weightA +=
                            (s->decorr[s->terms - i - 1].weightA + 64) >> 7;
                if (s->stereo_in) {
                    t = (int8_t)(*buf++);
                    s->decorr[s->terms - i - 1].weightB = t << 3;
                    if (s->decorr[s->terms - i - 1].weightB > 0)
                        s->decorr[s->terms - i - 1].weightB +=
                                (s->decorr[s->terms - i - 1].weightB + 64) >> 7;
                }
            }
            got_weights = 1;
            break;
        case WP_ID_DECSAMPLES:
            if (!got_terms) {
                av_log(avctx, AV_LOG_ERROR, "No decorrelation terms met\n");
                continue;
            }
            t = 0;
            for (i = s->terms - 1; (i >= 0) && (t < size); i--) {
                if (s->decorr[i].value > 8) {
                    s->decorr[i].samplesA[0] = wp_exp2(AV_RL16(buf)); buf += 2;
                    s->decorr[i].samplesA[1] = wp_exp2(AV_RL16(buf)); buf += 2;
                    if (s->stereo_in) {
                        s->decorr[i].samplesB[0] = wp_exp2(AV_RL16(buf)); buf += 2;
                        s->decorr[i].samplesB[1] = wp_exp2(AV_RL16(buf)); buf += 2;
                        t += 4;
                    }
                    t += 4;
                } else if (s->decorr[i].value < 0) {
                    s->decorr[i].samplesA[0] = wp_exp2(AV_RL16(buf)); buf += 2;
                    s->decorr[i].samplesB[0] = wp_exp2(AV_RL16(buf)); buf += 2;
                    t += 4;
                } else {
                    for (j = 0; j < s->decorr[i].value; j++) {
                        s->decorr[i].samplesA[j] = wp_exp2(AV_RL16(buf)); buf += 2;
                        if (s->stereo_in) {
                            s->decorr[i].samplesB[j] = wp_exp2(AV_RL16(buf)); buf += 2;
                        }
                    }
                    t += s->decorr[i].value * 2 * (s->stereo_in + 1);
                }
            }
            got_samples = 1;
            break;
        case WP_ID_ENTROPY:
            if (size != 6 * (s->stereo_in + 1)) {
                av_log(avctx, AV_LOG_ERROR, "Entropy vars size should be %i, "
                       "got %i", 6 * (s->stereo_in + 1), size);
                buf += ssize;
                continue;
            }
            for (j = 0; j <= s->stereo_in; j++) {
                for (i = 0; i < 3; i++) {
                    s->ch[j].median[i] = wp_exp2(AV_RL16(buf));
                    buf += 2;
                }
            }
            got_entropy = 1;
            break;
        case WP_ID_HYBRID:
            if (s->hybrid_bitrate) {
                for (i = 0; i <= s->stereo_in; i++) {
                    s->ch[i].slow_level = wp_exp2(AV_RL16(buf));
                    buf += 2;
                    size -= 2;
                }
            }
            for (i = 0; i < (s->stereo_in + 1); i++) {
                s->ch[i].bitrate_acc = AV_RL16(buf) << 16;
                buf += 2;
                size -= 2;
            }
            if (size > 0) {
                for (i = 0; i < (s->stereo_in + 1); i++) {
                    s->ch[i].bitrate_delta = wp_exp2((int16_t)AV_RL16(buf));
                    buf += 2;
                }
            } else {
                for (i = 0; i < (s->stereo_in + 1); i++)
                    s->ch[i].bitrate_delta = 0;
            }
            got_hybrid = 1;
            break;
        case WP_ID_INT32INFO:
            if (size != 4) {
                av_log(avctx, AV_LOG_ERROR, "Invalid INT32INFO, size = %i, sent_bits = %i\n", size, *buf);
                buf += ssize;
                continue;
            }
            if (buf[0])
                s->extra_bits = buf[0];
            else if (buf[1])
                s->shift = buf[1];
            else if (buf[2]){
                s->and = s->or = 1;
                s->shift = buf[2];
            } else if(buf[3]) {
                s->and   = 1;
                s->shift = buf[3];
            }
            /* original WavPack decoder forces 32-bit lossy sound to be treated
             * as 24-bit one in order to have proper clipping
             */
            if (s->hybrid && bpp == 4 && s->post_shift < 8 && s->shift > 8) {
                s->post_shift += 8;
                s->shift      -= 8;
                s->hybrid_maxclip >>= 8;
                s->hybrid_minclip >>= 8;
            }
            buf += 4;
            break;
        case WP_ID_FLOATINFO:
            if (size != 4) {
                av_log(avctx, AV_LOG_ERROR, "Invalid FLOATINFO, size = %i\n", size);
                buf += ssize;
                continue;
            }
            s->float_flag    = buf[0];
            s->float_shift   = buf[1];
            s->float_max_exp = buf[2];
            buf += 4;
            got_float = 1;
            break;
        case WP_ID_DATA:
            s->sc.offset = buf - orig_buf;
            s->sc.size   = size * 8;
            init_get_bits(&s->gb, buf, size * 8);
            s->data_size = size * 8;
            buf += size;
            got_bs = 1;
            break;
        case WP_ID_EXTRABITS:
            if (size <= 4) {
                av_log(avctx, AV_LOG_ERROR, "Invalid EXTRABITS, size = %i\n",
                       size);
                buf += size;
                continue;
            }
            s->extra_sc.offset = buf - orig_buf;
            s->extra_sc.size   = size * 8;
            init_get_bits(&s->gb_extra_bits, buf, size * 8);
            s->crc_extra_bits = get_bits_long(&s->gb_extra_bits, 32);
            buf += size;
            s->got_extra_bits = 1;
            break;
        case WP_ID_CHANINFO:
            if (size <= 1) {
                av_log(avctx, AV_LOG_ERROR, "Insufficient channel information\n");
                return AVERROR_INVALIDDATA;
            }
            chan = *buf++;
            switch (size - 2) {
            case 0: chmask = *buf;         break;
            case 1: chmask = AV_RL16(buf); break;
            case 2: chmask = AV_RL24(buf); break;
            case 3: chmask = AV_RL32(buf); break;
            case 5:
                chan |= (buf[1] & 0xF) << 8;
                chmask = AV_RL24(buf + 2);
                break;
            default:
                av_log(avctx, AV_LOG_ERROR, "Invalid channel info size %d\n",
                       size);
                chan   = avctx->channels;
                chmask = avctx->channel_layout;
            }
            if (chan != avctx->channels) {
                av_log(avctx, AV_LOG_ERROR,
                       "Block reports total %d channels, "
                       "decoder believes it's %d channels\n",
                       chan, avctx->channels);
                return AVERROR_INVALIDDATA;
            }
            if (!avctx->channel_layout)
                avctx->channel_layout = chmask;
            buf += size - 1;
            break;
        default:
            buf += size;
        }
        if (id & WP_IDF_ODD)
            buf++;
    }

    if (!got_terms) {
        av_log(avctx, AV_LOG_ERROR, "No block with decorrelation terms\n");
        return AVERROR_INVALIDDATA;
    }
    if (!got_weights) {
        av_log(avctx, AV_LOG_ERROR, "No block with decorrelation weights\n");
        return AVERROR_INVALIDDATA;
    }
    if (!got_samples) {
        av_log(avctx, AV_LOG_ERROR, "No block with decorrelation samples\n");
        return AVERROR_INVALIDDATA;
    }
    if (!got_entropy) {
        av_log(avctx, AV_LOG_ERROR, "No block with entropy info\n");
        return AVERROR_INVALIDDATA;
    }
    if (s->hybrid && !got_hybrid) {
        av_log(avctx, AV_LOG_ERROR, "Hybrid config not found\n");
        return AVERROR_INVALIDDATA;
    }
    if (!got_bs) {
        av_log(avctx, AV_LOG_ERROR, "Packed samples not found\n");
        return AVERROR_INVALIDDATA;
    }
    if (!got_float && avctx->sample_fmt == AV_SAMPLE_FMT_FLT) {
        av_log(avctx, AV_LOG_ERROR, "Float information not found\n");
        return AVERROR_INVALIDDATA;
    }
    if (s->got_extra_bits && avctx->sample_fmt != AV_SAMPLE_FMT_FLT) {
        const int size   = get_bits_left(&s->gb_extra_bits);
        const int wanted = s->samples * s->extra_bits << s->stereo_in;
        if (size < wanted) {
            av_log(avctx, AV_LOG_ERROR, "Too small EXTRABITS\n");
            s->got_extra_bits = 0;
        }
    }

    if (s->stereo_in) {
        if (avctx->sample_fmt == AV_SAMPLE_FMT_S16)
            samplecount = wv_unpack_stereo(s, &s->gb, samples, AV_SAMPLE_FMT_S16);
        else if (avctx->sample_fmt == AV_SAMPLE_FMT_S32)
            samplecount = wv_unpack_stereo(s, &s->gb, samples, AV_SAMPLE_FMT_S32);
        else
            samplecount = wv_unpack_stereo(s, &s->gb, samples, AV_SAMPLE_FMT_FLT);

        if (samplecount < 0)
            return samplecount;

        samplecount >>= 1;
    } else {
        const int channel_stride = avctx->channels;

        if (avctx->sample_fmt == AV_SAMPLE_FMT_S16)
            samplecount = wv_unpack_mono(s, &s->gb, samples, AV_SAMPLE_FMT_S16);
        else if (avctx->sample_fmt == AV_SAMPLE_FMT_S32)
            samplecount = wv_unpack_mono(s, &s->gb, samples, AV_SAMPLE_FMT_S32);
        else
            samplecount = wv_unpack_mono(s, &s->gb, samples, AV_SAMPLE_FMT_FLT);

        if (samplecount < 0)
            return samplecount;

        if (s->stereo && avctx->sample_fmt == AV_SAMPLE_FMT_S16) {
            int16_t *dst = (int16_t*)samples + 1;
            int16_t *src = (int16_t*)samples;
            int cnt = samplecount;
            while (cnt--) {
                *dst = *src;
                src += channel_stride;
                dst += channel_stride;
            }
        } else if (s->stereo && avctx->sample_fmt == AV_SAMPLE_FMT_S32) {
            int32_t *dst = (int32_t*)samples + 1;
            int32_t *src = (int32_t*)samples;
            int cnt = samplecount;
            while (cnt--) {
                *dst = *src;
                src += channel_stride;
                dst += channel_stride;
            }
        } else if (s->stereo) {
            float *dst = (float*)samples + 1;
            float *src = (float*)samples;
            int cnt = samplecount;
            while (cnt--) {
                *dst = *src;
                src += channel_stride;
                dst += channel_stride;
            }
        }
    }

    *got_frame_ptr = 1;

    return samplecount * bpp;
}

static void wavpack_decode_flush(AVCodecContext *avctx)
{
    WavpackContext *s = avctx->priv_data;
    int i;

    for (i = 0; i < s->fdec_num; i++)
        wv_reset_saved_context(s->fdec[i]);
}

static int wavpack_decode_frame(AVCodecContext *avctx, void *data,
                                int *got_frame_ptr, AVPacket *avpkt)
{
    WavpackContext *s  = avctx->priv_data;
    const uint8_t *buf = avpkt->data;
    int buf_size       = avpkt->size;
    int frame_size, ret, frame_flags;
    int samplecount = 0;

    if (avpkt->size < 12 + s->multichannel * 4)
        return AVERROR_INVALIDDATA;

    s->block     = 0;
    s->ch_offset = 0;

    /* determine number of samples */
    if (s->mkv_mode) {
        s->samples  = AV_RL32(buf); buf += 4;
        frame_flags = AV_RL32(buf);
    } else {
        if (s->multichannel) {
            s->samples  = AV_RL32(buf + 4);
            frame_flags = AV_RL32(buf + 8);
        } else {
            s->samples  = AV_RL32(buf);
            frame_flags = AV_RL32(buf + 4);
        }
    }
    if (s->samples <= 0 || s->samples > WV_MAX_SAMPLES) {
        av_log(avctx, AV_LOG_ERROR, "Invalid number of samples: %d\n",
               s->samples);
        return AVERROR_INVALIDDATA;
    }

    if (frame_flags & 0x80) {
        avctx->sample_fmt = AV_SAMPLE_FMT_FLT;
    } else if ((frame_flags & 0x03) <= 1) {
        avctx->sample_fmt = AV_SAMPLE_FMT_S16;
    } else {
        avctx->sample_fmt = AV_SAMPLE_FMT_S32;
        avctx->bits_per_raw_sample = ((frame_flags & 0x03) + 1) << 3;
    }

    /* get output buffer */
    s->frame.nb_samples = s->samples + 1;
    if ((ret = ff_get_buffer(avctx, &s->frame)) < 0) {
        av_log(avctx, AV_LOG_ERROR, "get_buffer() failed\n");
        return ret;
    }
    s->frame.nb_samples = s->samples;

    while (buf_size > 0) {
        if (!s->multichannel) {
            frame_size = buf_size;
        } else {
            if (!s->mkv_mode) {
                frame_size = AV_RL32(buf) - 12; buf += 4; buf_size -= 4;
            } else {
                if (buf_size < 12) //MKV files can have zero flags after last block
                    break;
                frame_size = AV_RL32(buf + 8) + 12;
            }
        }
        if (frame_size < 0 || frame_size > buf_size) {
            av_log(avctx, AV_LOG_ERROR, "Block %d has invalid size (size %d "
                   "vs. %d bytes left)\n", s->block, frame_size, buf_size);
            wavpack_decode_flush(avctx);
            return AVERROR_INVALIDDATA;
        }
        if ((samplecount = wavpack_decode_block(avctx, s->block,
                                                s->frame.data[0], got_frame_ptr,
                                                buf, frame_size)) < 0) {
            wavpack_decode_flush(avctx);
<<<<<<< HEAD
            return AVERROR_INVALIDDATA;
=======
            return samplecount;
>>>>>>> 5ba83e90
        }
        s->block++;
        buf += frame_size; buf_size -= frame_size;
    }

    if (*got_frame_ptr)
        *(AVFrame *)data = s->frame;

    return avpkt->size;
}

AVCodec ff_wavpack_decoder = {
    .name           = "wavpack",
    .type           = AVMEDIA_TYPE_AUDIO,
    .id             = AV_CODEC_ID_WAVPACK,
    .priv_data_size = sizeof(WavpackContext),
    .init           = wavpack_decode_init,
    .close          = wavpack_decode_end,
    .decode         = wavpack_decode_frame,
    .flush          = wavpack_decode_flush,
    .capabilities   = CODEC_CAP_SUBFRAMES | CODEC_CAP_DR1,
    .long_name      = NULL_IF_CONFIG_SMALL("WavPack"),
};<|MERGE_RESOLUTION|>--- conflicted
+++ resolved
@@ -1250,11 +1250,7 @@
                                                 s->frame.data[0], got_frame_ptr,
                                                 buf, frame_size)) < 0) {
             wavpack_decode_flush(avctx);
-<<<<<<< HEAD
-            return AVERROR_INVALIDDATA;
-=======
             return samplecount;
->>>>>>> 5ba83e90
         }
         s->block++;
         buf += frame_size; buf_size -= frame_size;
